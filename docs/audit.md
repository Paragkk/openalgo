--- conflicted
+++ resolved
@@ -49,10 +49,6 @@
 - **Recommendation:** Prioritize the removal of `'unsafe-inline'` from the CSP directives.
 
 ### 6. Dependency Management
-<<<<<<< HEAD
-- **Python & Node.js:** Dependencies are pinned, which is good for reproducibility, but no automated vulnerability scanning is in place.
-- **Recommendation:** Integrate automated security scanning for all dependencies into the CI/CD pipeline.
-=======
 *Investigation of `pyproject.toml` and `package.json` complete.*
 
 **Python Dependencies (`pyproject.toml`):**
@@ -71,7 +67,6 @@
 - **Recommendations:**
     - Regularly run `npm audit` (or `yarn audit`) to check `devDependencies` for known vulnerabilities.
     - Keep these build-tool dependencies updated.
->>>>>>> 45716364
 
 ### 7. API Security
 - **Rate Limiting:** `Flask-Limiter` is correctly applied to API and authentication routes. The in-memory backend is a limitation for scaled deployments.
