/* Import Tailwind CSS base styles */
*, ::before, ::after {
  --tw-border-spacing-x: 0;
  --tw-border-spacing-y: 0;
  --tw-translate-x: 0;
  --tw-translate-y: 0;
  --tw-rotate: 0;
  --tw-skew-x: 0;
  --tw-skew-y: 0;
  --tw-scale-x: 1;
  --tw-scale-y: 1;
  --tw-pan-x:  ;
  --tw-pan-y:  ;
  --tw-pinch-zoom:  ;
  --tw-scroll-snap-strictness: proximity;
  --tw-gradient-from-position:  ;
  --tw-gradient-via-position:  ;
  --tw-gradient-to-position:  ;
  --tw-ordinal:  ;
  --tw-slashed-zero:  ;
  --tw-numeric-figure:  ;
  --tw-numeric-spacing:  ;
  --tw-numeric-fraction:  ;
  --tw-ring-inset:  ;
  --tw-ring-offset-width: 0px;
  --tw-ring-offset-color: #fff;
  --tw-ring-color: rgb(59 130 246 / 0.5);
  --tw-ring-offset-shadow: 0 0 #0000;
  --tw-ring-shadow: 0 0 #0000;
  --tw-shadow: 0 0 #0000;
  --tw-shadow-colored: 0 0 #0000;
  --tw-blur:  ;
  --tw-brightness:  ;
  --tw-contrast:  ;
  --tw-grayscale:  ;
  --tw-hue-rotate:  ;
  --tw-invert:  ;
  --tw-saturate:  ;
  --tw-sepia:  ;
  --tw-drop-shadow:  ;
  --tw-backdrop-blur:  ;
  --tw-backdrop-brightness:  ;
  --tw-backdrop-contrast:  ;
  --tw-backdrop-grayscale:  ;
  --tw-backdrop-hue-rotate:  ;
  --tw-backdrop-invert:  ;
  --tw-backdrop-opacity:  ;
  --tw-backdrop-saturate:  ;
  --tw-backdrop-sepia:  ;
  --tw-contain-size:  ;
  --tw-contain-layout:  ;
  --tw-contain-paint:  ;
  --tw-contain-style:  ;
}
::backdrop {
  --tw-border-spacing-x: 0;
  --tw-border-spacing-y: 0;
  --tw-translate-x: 0;
  --tw-translate-y: 0;
  --tw-rotate: 0;
  --tw-skew-x: 0;
  --tw-skew-y: 0;
  --tw-scale-x: 1;
  --tw-scale-y: 1;
  --tw-pan-x:  ;
  --tw-pan-y:  ;
  --tw-pinch-zoom:  ;
  --tw-scroll-snap-strictness: proximity;
  --tw-gradient-from-position:  ;
  --tw-gradient-via-position:  ;
  --tw-gradient-to-position:  ;
  --tw-ordinal:  ;
  --tw-slashed-zero:  ;
  --tw-numeric-figure:  ;
  --tw-numeric-spacing:  ;
  --tw-numeric-fraction:  ;
  --tw-ring-inset:  ;
  --tw-ring-offset-width: 0px;
  --tw-ring-offset-color: #fff;
  --tw-ring-color: rgb(59 130 246 / 0.5);
  --tw-ring-offset-shadow: 0 0 #0000;
  --tw-ring-shadow: 0 0 #0000;
  --tw-shadow: 0 0 #0000;
  --tw-shadow-colored: 0 0 #0000;
  --tw-blur:  ;
  --tw-brightness:  ;
  --tw-contrast:  ;
  --tw-grayscale:  ;
  --tw-hue-rotate:  ;
  --tw-invert:  ;
  --tw-saturate:  ;
  --tw-sepia:  ;
  --tw-drop-shadow:  ;
  --tw-backdrop-blur:  ;
  --tw-backdrop-brightness:  ;
  --tw-backdrop-contrast:  ;
  --tw-backdrop-grayscale:  ;
  --tw-backdrop-hue-rotate:  ;
  --tw-backdrop-invert:  ;
  --tw-backdrop-opacity:  ;
  --tw-backdrop-saturate:  ;
  --tw-backdrop-sepia:  ;
  --tw-contain-size:  ;
  --tw-contain-layout:  ;
  --tw-contain-paint:  ;
  --tw-contain-style:  ;
}
/* ! tailwindcss v3.4.16 | MIT License | https://tailwindcss.com */
/*
1. Prevent padding and border from affecting element width. (https://github.com/mozdevs/cssremedy/issues/4)
2. Allow adding a border to an element by just adding a border-width. (https://github.com/tailwindcss/tailwindcss/pull/116)
*/
*,
::before,
::after {
  box-sizing: border-box; /* 1 */
  border-width: 0; /* 2 */
  border-style: solid; /* 2 */
  border-color: #e5e7eb; /* 2 */
}
::before,
::after {
  --tw-content: '';
}
/*
1. Use a consistent sensible line-height in all browsers.
2. Prevent adjustments of font size after orientation changes in iOS.
3. Use a more readable tab size.
4. Use the user's configured `sans` font-family by default.
5. Use the user's configured `sans` font-feature-settings by default.
6. Use the user's configured `sans` font-variation-settings by default.
7. Disable tap highlights on iOS
*/
html,
:host {
  line-height: 1.5; /* 1 */
  -webkit-text-size-adjust: 100%; /* 2 */
  -moz-tab-size: 4; /* 3 */
  -o-tab-size: 4;
     tab-size: 4; /* 3 */
  font-family: ui-sans-serif, system-ui, sans-serif, "Apple Color Emoji", "Segoe UI Emoji", "Segoe UI Symbol", "Noto Color Emoji"; /* 4 */
  font-feature-settings: normal; /* 5 */
  font-variation-settings: normal; /* 6 */
  -webkit-tap-highlight-color: transparent; /* 7 */
}
/*
1. Remove the margin in all browsers.
2. Inherit line-height from `html` so users can set them as a class directly on the `html` element.
*/
body {
  margin: 0; /* 1 */
  line-height: inherit; /* 2 */
}
/*
1. Add the correct height in Firefox.
2. Correct the inheritance of border color in Firefox. (https://bugzilla.mozilla.org/show_bug.cgi?id=190655)
3. Ensure horizontal rules are visible by default.
*/
hr {
  height: 0; /* 1 */
  color: inherit; /* 2 */
  border-top-width: 1px; /* 3 */
}
/*
Add the correct text decoration in Chrome, Edge, and Safari.
*/
abbr:where([title]) {
  -webkit-text-decoration: underline dotted;
          text-decoration: underline dotted;
}
/*
Remove the default font size and weight for headings.
*/
h1,
h2,
h3,
h4,
h5,
h6 {
  font-size: inherit;
  font-weight: inherit;
}
/*
Reset links to optimize for opt-in styling instead of opt-out.
*/
a {
  color: inherit;
  text-decoration: inherit;
}
/*
Add the correct font weight in Edge and Safari.
*/
b,
strong {
  font-weight: bolder;
}
/*
1. Use the user's configured `mono` font-family by default.
2. Use the user's configured `mono` font-feature-settings by default.
3. Use the user's configured `mono` font-variation-settings by default.
4. Correct the odd `em` font sizing in all browsers.
*/
code,
kbd,
samp,
pre {
  font-family: ui-monospace, SFMono-Regular, Menlo, Monaco, Consolas, "Liberation Mono", "Courier New", monospace; /* 1 */
  font-feature-settings: normal; /* 2 */
  font-variation-settings: normal; /* 3 */
  font-size: 1em; /* 4 */
}
/*
Add the correct font size in all browsers.
*/
small {
  font-size: 80%;
}
/*
Prevent `sub` and `sup` elements from affecting the line height in all browsers.
*/
sub,
sup {
  font-size: 75%;
  line-height: 0;
  position: relative;
  vertical-align: baseline;
}
sub {
  bottom: -0.25em;
}
sup {
  top: -0.5em;
}
/*
1. Remove text indentation from table contents in Chrome and Safari. (https://bugs.chromium.org/p/chromium/issues/detail?id=999088, https://bugs.webkit.org/show_bug.cgi?id=201297)
2. Correct table border color inheritance in all Chrome and Safari. (https://bugs.chromium.org/p/chromium/issues/detail?id=935729, https://bugs.webkit.org/show_bug.cgi?id=195016)
3. Remove gaps between table borders by default.
*/
table {
  text-indent: 0; /* 1 */
  border-color: inherit; /* 2 */
  border-collapse: collapse; /* 3 */
}
/*
1. Change the font styles in all browsers.
2. Remove the margin in Firefox and Safari.
3. Remove default padding in all browsers.
*/
button,
input,
optgroup,
select,
textarea {
  font-family: inherit; /* 1 */
  font-feature-settings: inherit; /* 1 */
  font-variation-settings: inherit; /* 1 */
  font-size: 100%; /* 1 */
  font-weight: inherit; /* 1 */
  line-height: inherit; /* 1 */
  letter-spacing: inherit; /* 1 */
  color: inherit; /* 1 */
  margin: 0; /* 2 */
  padding: 0; /* 3 */
}
/*
Remove the inheritance of text transform in Edge and Firefox.
*/
button,
select {
  text-transform: none;
}
/*
1. Correct the inability to style clickable types in iOS and Safari.
2. Remove default button styles.
*/
button,
input:where([type='button']),
input:where([type='reset']),
input:where([type='submit']) {
  -webkit-appearance: button; /* 1 */
  background-color: transparent; /* 2 */
  background-image: none; /* 2 */
}
/*
Use the modern Firefox focus style for all focusable elements.
*/
:-moz-focusring {
  outline: auto;
}
/*
Remove the additional `:invalid` styles in Firefox. (https://github.com/mozilla/gecko-dev/blob/2f9eacd9d3d995c937b4251a5557d95d494c9be1/layout/style/res/forms.css#L728-L737)
*/
:-moz-ui-invalid {
  box-shadow: none;
}
/*
Add the correct vertical alignment in Chrome and Firefox.
*/
progress {
  vertical-align: baseline;
}
/*
Correct the cursor style of increment and decrement buttons in Safari.
*/
::-webkit-inner-spin-button,
::-webkit-outer-spin-button {
  height: auto;
}
/*
1. Correct the odd appearance in Chrome and Safari.
2. Correct the outline style in Safari.
*/
[type='search'] {
  -webkit-appearance: textfield; /* 1 */
  outline-offset: -2px; /* 2 */
}
/*
Remove the inner padding in Chrome and Safari on macOS.
*/
::-webkit-search-decoration {
  -webkit-appearance: none;
}
/*
1. Correct the inability to style clickable types in iOS and Safari.
2. Change font properties to `inherit` in Safari.
*/
::-webkit-file-upload-button {
  -webkit-appearance: button; /* 1 */
  font: inherit; /* 2 */
}
/*
Add the correct display in Chrome and Safari.
*/
summary {
  display: list-item;
}
/*
Removes the default spacing and border for appropriate elements.
*/
blockquote,
dl,
dd,
h1,
h2,
h3,
h4,
h5,
h6,
hr,
figure,
p,
pre {
  margin: 0;
}
fieldset {
  margin: 0;
  padding: 0;
}
legend {
  padding: 0;
}
ol,
ul,
menu {
  list-style: none;
  margin: 0;
  padding: 0;
}
/*
Reset default styling for dialogs.
*/
dialog {
  padding: 0;
}
/*
Prevent resizing textareas horizontally by default.
*/
textarea {
  resize: vertical;
}
/*
1. Reset the default placeholder opacity in Firefox. (https://github.com/tailwindlabs/tailwindcss/issues/3300)
2. Set the default placeholder color to the user's configured gray 400 color.
*/
input::-moz-placeholder, textarea::-moz-placeholder {
  opacity: 1; /* 1 */
  color: #9ca3af; /* 2 */
}
input::placeholder,
textarea::placeholder {
  opacity: 1; /* 1 */
  color: #9ca3af; /* 2 */
}
/*
Set the default cursor for buttons.
*/
button,
[role="button"] {
  cursor: pointer;
}
/*
Make sure disabled buttons don't get the pointer cursor.
*/
:disabled {
  cursor: default;
}
/*
1. Make replaced elements `display: block` by default. (https://github.com/mozdevs/cssremedy/issues/14)
2. Add `vertical-align: middle` to align replaced elements more sensibly by default. (https://github.com/jensimmons/cssremedy/issues/14#issuecomment-634934210)
   This can trigger a poorly considered lint error in some tools but is included by design.
*/
img,
svg,
video,
canvas,
audio,
iframe,
embed,
object {
  display: block; /* 1 */
  vertical-align: middle; /* 2 */
}
/*
Constrain images and videos to the parent width and preserve their intrinsic aspect ratio. (https://github.com/mozdevs/cssremedy/issues/14)
*/
img,
video {
  max-width: 100%;
  height: auto;
}
/* Make elements with the HTML hidden attribute stay hidden by default */
[hidden]:where(:not([hidden="until-found"])) {
  display: none;
}
:root,
[data-theme] {
  background-color: var(--fallback-b1,oklch(var(--b1)/1));
  color: var(--fallback-bc,oklch(var(--bc)/1));
}
@supports not (color: oklch(0% 0 0)) {
  :root {
    color-scheme: light;
    --fallback-p: #491eff;
    --fallback-pc: #d4dbff;
    --fallback-s: #ff41c7;
    --fallback-sc: #fff9fc;
    --fallback-a: #00cfbd;
    --fallback-ac: #00100d;
    --fallback-n: #2b3440;
    --fallback-nc: #d7dde4;
    --fallback-b1: #ffffff;
    --fallback-b2: #e5e6e6;
    --fallback-b3: #e5e6e6;
    --fallback-bc: #1f2937;
    --fallback-in: #00b3f0;
    --fallback-inc: #000000;
    --fallback-su: #00ca92;
    --fallback-suc: #000000;
    --fallback-wa: #ffc22d;
    --fallback-wac: #000000;
    --fallback-er: #ff6f70;
    --fallback-erc: #000000;
  }
  @media (prefers-color-scheme: dark) {
    :root {
      color-scheme: dark;
      --fallback-p: #7582ff;
      --fallback-pc: #050617;
      --fallback-s: #ff71cf;
      --fallback-sc: #190211;
      --fallback-a: #00c7b5;
      --fallback-ac: #000e0c;
      --fallback-n: #2a323c;
      --fallback-nc: #a6adbb;
      --fallback-b1: #1d232a;
      --fallback-b2: #191e24;
      --fallback-b3: #15191e;
      --fallback-bc: #a6adbb;
      --fallback-in: #00b3f0;
      --fallback-inc: #000000;
      --fallback-su: #00ca92;
      --fallback-suc: #000000;
      --fallback-wa: #ffc22d;
      --fallback-wac: #000000;
      --fallback-er: #ff6f70;
      --fallback-erc: #000000;
    }
  }
}
html {
  -webkit-tap-highlight-color: transparent;
}
* {
  scrollbar-color: color-mix(in oklch, currentColor 35%, transparent) transparent;
}
*:hover {
  scrollbar-color: color-mix(in oklch, currentColor 60%, transparent) transparent;
}
:root {
  color-scheme: light;
  --in: 72.06% 0.191 231.6;
  --su: 64.8% 0.150 160;
  --wa: 84.71% 0.199 83.87;
  --er: 71.76% 0.221 22.18;
  --pc: 89.824% 0.06192 275.75;
  --ac: 15.352% 0.0368 183.61;
  --inc: 0% 0 0;
  --suc: 0% 0 0;
  --wac: 0% 0 0;
  --erc: 0% 0 0;
  --rounded-box: 1rem;
  --rounded-btn: 0.5rem;
  --rounded-badge: 1.9rem;
  --animation-btn: 0.25s;
  --animation-input: .2s;
  --btn-focus-scale: 0.95;
  --border-btn: 1px;
  --tab-border: 1px;
  --tab-radius: 0.5rem;
  --p: 49.12% 0.3096 275.75;
  --s: 69.71% 0.329 342.55;
  --sc: 98.71% 0.0106 342.55;
  --a: 76.76% 0.184 183.61;
  --n: 32.1785% 0.02476 255.701624;
  --nc: 89.4994% 0.011585 252.096176;
  --b1: 100% 0 0;
  --b2: 96.1151% 0 0;
  --b3: 92.4169% 0.00108 197.137559;
  --bc: 27.8078% 0.029596 256.847952;
}
@media (prefers-color-scheme: dark) {
  :root {
    color-scheme: dark;
    --in: 72.06% 0.191 231.6;
    --su: 64.8% 0.150 160;
    --wa: 84.71% 0.199 83.87;
    --er: 71.76% 0.221 22.18;
    --pc: 13.138% 0.0392 275.75;
    --sc: 14.96% 0.052 342.55;
    --ac: 14.902% 0.0334 183.61;
    --inc: 0% 0 0;
    --suc: 0% 0 0;
    --wac: 0% 0 0;
    --erc: 0% 0 0;
    --rounded-box: 1rem;
    --rounded-btn: 0.5rem;
    --rounded-badge: 1.9rem;
    --animation-btn: 0.25s;
    --animation-input: .2s;
    --btn-focus-scale: 0.95;
    --border-btn: 1px;
    --tab-border: 1px;
    --tab-radius: 0.5rem;
    --p: 65.69% 0.196 275.75;
    --s: 74.8% 0.26 342.55;
    --a: 74.51% 0.167 183.61;
    --n: 31.3815% 0.021108 254.139175;
    --nc: 74.6477% 0.0216 264.435964;
    --b1: 25.3267% 0.015896 252.417568;
    --b2: 23.2607% 0.013807 253.100675;
    --b3: 21.1484% 0.01165 254.087939;
    --bc: 74.6477% 0.0216 264.435964;
  }
}
[data-theme=light] {
  color-scheme: light;
  --in: 72.06% 0.191 231.6;
  --su: 64.8% 0.150 160;
  --wa: 84.71% 0.199 83.87;
  --er: 71.76% 0.221 22.18;
  --pc: 89.824% 0.06192 275.75;
  --ac: 15.352% 0.0368 183.61;
  --inc: 0% 0 0;
  --suc: 0% 0 0;
  --wac: 0% 0 0;
  --erc: 0% 0 0;
  --rounded-box: 1rem;
  --rounded-btn: 0.5rem;
  --rounded-badge: 1.9rem;
  --animation-btn: 0.25s;
  --animation-input: .2s;
  --btn-focus-scale: 0.95;
  --border-btn: 1px;
  --tab-border: 1px;
  --tab-radius: 0.5rem;
  --p: 49.12% 0.3096 275.75;
  --s: 69.71% 0.329 342.55;
  --sc: 98.71% 0.0106 342.55;
  --a: 76.76% 0.184 183.61;
  --n: 32.1785% 0.02476 255.701624;
  --nc: 89.4994% 0.011585 252.096176;
  --b1: 100% 0 0;
  --b2: 96.1151% 0 0;
  --b3: 92.4169% 0.00108 197.137559;
  --bc: 27.8078% 0.029596 256.847952;
}
:root:has(input.theme-controller[value=light]:checked) {
  color-scheme: light;
  --in: 72.06% 0.191 231.6;
  --su: 64.8% 0.150 160;
  --wa: 84.71% 0.199 83.87;
  --er: 71.76% 0.221 22.18;
  --pc: 89.824% 0.06192 275.75;
  --ac: 15.352% 0.0368 183.61;
  --inc: 0% 0 0;
  --suc: 0% 0 0;
  --wac: 0% 0 0;
  --erc: 0% 0 0;
  --rounded-box: 1rem;
  --rounded-btn: 0.5rem;
  --rounded-badge: 1.9rem;
  --animation-btn: 0.25s;
  --animation-input: .2s;
  --btn-focus-scale: 0.95;
  --border-btn: 1px;
  --tab-border: 1px;
  --tab-radius: 0.5rem;
  --p: 49.12% 0.3096 275.75;
  --s: 69.71% 0.329 342.55;
  --sc: 98.71% 0.0106 342.55;
  --a: 76.76% 0.184 183.61;
  --n: 32.1785% 0.02476 255.701624;
  --nc: 89.4994% 0.011585 252.096176;
  --b1: 100% 0 0;
  --b2: 96.1151% 0 0;
  --b3: 92.4169% 0.00108 197.137559;
  --bc: 27.8078% 0.029596 256.847952;
}
[data-theme=dark] {
  color-scheme: dark;
  --in: 72.06% 0.191 231.6;
  --su: 64.8% 0.150 160;
  --wa: 84.71% 0.199 83.87;
  --er: 71.76% 0.221 22.18;
  --pc: 13.138% 0.0392 275.75;
  --sc: 14.96% 0.052 342.55;
  --ac: 14.902% 0.0334 183.61;
  --inc: 0% 0 0;
  --suc: 0% 0 0;
  --wac: 0% 0 0;
  --erc: 0% 0 0;
  --rounded-box: 1rem;
  --rounded-btn: 0.5rem;
  --rounded-badge: 1.9rem;
  --animation-btn: 0.25s;
  --animation-input: .2s;
  --btn-focus-scale: 0.95;
  --border-btn: 1px;
  --tab-border: 1px;
  --tab-radius: 0.5rem;
  --p: 65.69% 0.196 275.75;
  --s: 74.8% 0.26 342.55;
  --a: 74.51% 0.167 183.61;
  --n: 31.3815% 0.021108 254.139175;
  --nc: 74.6477% 0.0216 264.435964;
  --b1: 25.3267% 0.015896 252.417568;
  --b2: 23.2607% 0.013807 253.100675;
  --b3: 21.1484% 0.01165 254.087939;
  --bc: 74.6477% 0.0216 264.435964;
}
:root:has(input.theme-controller[value=dark]:checked) {
  color-scheme: dark;
  --in: 72.06% 0.191 231.6;
  --su: 64.8% 0.150 160;
  --wa: 84.71% 0.199 83.87;
  --er: 71.76% 0.221 22.18;
  --pc: 13.138% 0.0392 275.75;
  --sc: 14.96% 0.052 342.55;
  --ac: 14.902% 0.0334 183.61;
  --inc: 0% 0 0;
  --suc: 0% 0 0;
  --wac: 0% 0 0;
  --erc: 0% 0 0;
  --rounded-box: 1rem;
  --rounded-btn: 0.5rem;
  --rounded-badge: 1.9rem;
  --animation-btn: 0.25s;
  --animation-input: .2s;
  --btn-focus-scale: 0.95;
  --border-btn: 1px;
  --tab-border: 1px;
  --tab-radius: 0.5rem;
  --p: 65.69% 0.196 275.75;
  --s: 74.8% 0.26 342.55;
  --a: 74.51% 0.167 183.61;
  --n: 31.3815% 0.021108 254.139175;
  --nc: 74.6477% 0.0216 264.435964;
  --b1: 25.3267% 0.015896 252.417568;
  --b2: 23.2607% 0.013807 253.100675;
  --b3: 21.1484% 0.01165 254.087939;
  --bc: 74.6477% 0.0216 264.435964;
}
[data-theme=garden] {
  color-scheme: light;
  --b2: 86.4453% 0.002011 17.197414;
  --b3: 79.9386% 0.00186 17.197414;
  --in: 72.06% 0.191 231.6;
  --su: 64.8% 0.150 160;
  --wa: 84.71% 0.199 83.87;
  --er: 71.76% 0.221 22.18;
  --sc: 89.699% 0.022197 355.095988;
  --ac: 11.2547% 0.010859 154.390187;
  --inc: 0% 0 0;
  --suc: 0% 0 0;
  --wac: 0% 0 0;
  --erc: 0% 0 0;
  --rounded-box: 1rem;
  --rounded-btn: 0.5rem;
  --rounded-badge: 1.9rem;
  --animation-btn: 0.25s;
  --animation-input: .2s;
  --btn-focus-scale: 0.95;
  --border-btn: 1px;
  --tab-border: 1px;
  --tab-radius: 0.5rem;
  --p: 62.45% 0.278 3.83636;
  --pc: 100% 0 0;
  --s: 48.4952% 0.110985 355.095988;
  --a: 56.2735% 0.054297 154.390187;
  --n: 24.1559% 0.049362 89.070594;
  --nc: 92.9519% 0.002163 17.197414;
  --b1: 92.9519% 0.002163 17.197414;
  --bc: 16.9617% 0.001664 17.32068;
}
:root:has(input.theme-controller[value=garden]:checked) {
  color-scheme: light;
  --b2: 86.4453% 0.002011 17.197414;
  --b3: 79.9386% 0.00186 17.197414;
  --in: 72.06% 0.191 231.6;
  --su: 64.8% 0.150 160;
  --wa: 84.71% 0.199 83.87;
  --er: 71.76% 0.221 22.18;
  --sc: 89.699% 0.022197 355.095988;
  --ac: 11.2547% 0.010859 154.390187;
  --inc: 0% 0 0;
  --suc: 0% 0 0;
  --wac: 0% 0 0;
  --erc: 0% 0 0;
  --rounded-box: 1rem;
  --rounded-btn: 0.5rem;
  --rounded-badge: 1.9rem;
  --animation-btn: 0.25s;
  --animation-input: .2s;
  --btn-focus-scale: 0.95;
  --border-btn: 1px;
  --tab-border: 1px;
  --tab-radius: 0.5rem;
  --p: 62.45% 0.278 3.83636;
  --pc: 100% 0 0;
  --s: 48.4952% 0.110985 355.095988;
  --a: 56.2735% 0.054297 154.390187;
  --n: 24.1559% 0.049362 89.070594;
  --nc: 92.9519% 0.002163 17.197414;
  --b1: 92.9519% 0.002163 17.197414;
  --bc: 16.9617% 0.001664 17.32068;
}
html {
        scroll-behavior: smooth;
    }
body {
  display: flex;
  min-height: 100vh;
  flex-direction: column;
}

/* Import Tailwind CSS component styles */
.container {
  width: 100%;
}
@media (min-width: 640px) {
  .container {
    max-width: 640px;
  }
}
@media (min-width: 768px) {
  .container {
    max-width: 768px;
  }
}
@media (min-width: 1024px) {
  .container {
    max-width: 1024px;
  }
}
@media (min-width: 1280px) {
  .container {
    max-width: 1280px;
  }
}
@media (min-width: 1536px) {
  .container {
    max-width: 1536px;
  }
}
.alert {
  display: grid;
  width: 100%;
  grid-auto-flow: row;
  align-content: flex-start;
  align-items: center;
  justify-items: center;
  gap: 1rem;
  text-align: center;
  border-radius: var(--rounded-box, 1rem);
  border-width: 1px;
  --tw-border-opacity: 1;
  border-color: var(--fallback-b2,oklch(var(--b2)/var(--tw-border-opacity)));
  padding: 1rem;
  --tw-text-opacity: 1;
  color: var(--fallback-bc,oklch(var(--bc)/var(--tw-text-opacity)));
  --alert-bg: var(--fallback-b2,oklch(var(--b2)/1));
  --alert-bg-mix: var(--fallback-b1,oklch(var(--b1)/1));
  background-color: var(--alert-bg);
}
@media (min-width: 640px) {
  .alert {
    grid-auto-flow: column;
    grid-template-columns: auto minmax(auto,1fr);
    justify-items: start;
    text-align: start;
  }
}
.avatar {
  position: relative;
  display: inline-flex;
}
.avatar > div {
  display: block;
  aspect-ratio: 1 / 1;
  overflow: hidden;
}
.avatar img {
  height: 100%;
  width: 100%;
  -o-object-fit: cover;
     object-fit: cover;
}
.avatar.placeholder > div {
  display: flex;
  align-items: center;
  justify-content: center;
}
.badge {
  display: inline-flex;
  align-items: center;
  justify-content: center;
  transition-property: color, background-color, border-color, text-decoration-color, fill, stroke, opacity, box-shadow, transform, filter, -webkit-backdrop-filter;
  transition-property: color, background-color, border-color, text-decoration-color, fill, stroke, opacity, box-shadow, transform, filter, backdrop-filter;
  transition-property: color, background-color, border-color, text-decoration-color, fill, stroke, opacity, box-shadow, transform, filter, backdrop-filter, -webkit-backdrop-filter;
  transition-timing-function: cubic-bezier(0.4, 0, 0.2, 1);
  transition-timing-function: cubic-bezier(0, 0, 0.2, 1);
  transition-duration: 200ms;
  height: 1.25rem;
  font-size: 0.875rem;
  line-height: 1.25rem;
  width: -moz-fit-content;
  width: fit-content;
  padding-left: 0.563rem;
  padding-right: 0.563rem;
  border-radius: var(--rounded-badge, 1.9rem);
  border-width: 1px;
  --tw-border-opacity: 1;
  border-color: var(--fallback-b2,oklch(var(--b2)/var(--tw-border-opacity)));
  --tw-bg-opacity: 1;
  background-color: var(--fallback-b1,oklch(var(--b1)/var(--tw-bg-opacity)));
  --tw-text-opacity: 1;
  color: var(--fallback-bc,oklch(var(--bc)/var(--tw-text-opacity)));
}
@media (hover:hover) {
  .link-hover:hover {
    text-decoration-line: underline;
  }
  .label a:hover {
    --tw-text-opacity: 1;
    color: var(--fallback-bc,oklch(var(--bc)/var(--tw-text-opacity)));
  }
  .menu li > *:not(ul, .menu-title, details, .btn):active,
.menu li > *:not(ul, .menu-title, details, .btn).active,
.menu li > details > summary:active {
    --tw-bg-opacity: 1;
    background-color: var(--fallback-n,oklch(var(--n)/var(--tw-bg-opacity)));
    --tw-text-opacity: 1;
    color: var(--fallback-nc,oklch(var(--nc)/var(--tw-text-opacity)));
  }
  .tab:hover {
    --tw-text-opacity: 1;
  }
  .tabs-boxed :is(.tab-active, [aria-selected="true"]):not(.tab-disabled):not([disabled]):hover, .tabs-boxed :is(input:checked):hover {
    --tw-text-opacity: 1;
    color: var(--fallback-pc,oklch(var(--pc)/var(--tw-text-opacity)));
  }
  .table tr.hover:hover,
  .table tr.hover:nth-child(even):hover {
    --tw-bg-opacity: 1;
    background-color: var(--fallback-b2,oklch(var(--b2)/var(--tw-bg-opacity)));
  }
  .table-zebra tr.hover:hover,
  .table-zebra tr.hover:nth-child(even):hover {
    --tw-bg-opacity: 1;
    background-color: var(--fallback-b3,oklch(var(--b3)/var(--tw-bg-opacity)));
  }
}
.btn {
  display: inline-flex;
  height: 3rem;
  min-height: 3rem;
  flex-shrink: 0;
  cursor: pointer;
  -webkit-user-select: none;
     -moz-user-select: none;
          user-select: none;
  flex-wrap: wrap;
  align-items: center;
  justify-content: center;
  border-radius: var(--rounded-btn, 0.5rem);
  border-color: transparent;
  border-color: oklch(var(--btn-color, var(--b2)) / var(--tw-border-opacity));
  padding-left: 1rem;
  padding-right: 1rem;
  text-align: center;
  font-size: 0.875rem;
  line-height: 1em;
  gap: 0.5rem;
  font-weight: 600;
  text-decoration-line: none;
  transition-duration: 200ms;
  transition-timing-function: cubic-bezier(0, 0, 0.2, 1);
  border-width: var(--border-btn, 1px);
  transition-property: color, background-color, border-color, opacity, box-shadow, transform;
  --tw-text-opacity: 1;
  color: var(--fallback-bc,oklch(var(--bc)/var(--tw-text-opacity)));
  --tw-shadow: 0 1px 2px 0 rgb(0 0 0 / 0.05);
  --tw-shadow-colored: 0 1px 2px 0 var(--tw-shadow-color);
  box-shadow: var(--tw-ring-offset-shadow, 0 0 #0000), var(--tw-ring-shadow, 0 0 #0000), var(--tw-shadow);
  outline-color: var(--fallback-bc,oklch(var(--bc)/1));
  background-color: oklch(var(--btn-color, var(--b2)) / var(--tw-bg-opacity));
  --tw-bg-opacity: 1;
  --tw-border-opacity: 1;
}
.btn-disabled,
  .btn[disabled],
  .btn:disabled {
  pointer-events: none;
}
.btn-square {
  height: 3rem;
  width: 3rem;
  padding: 0px;
}
.btn-circle {
  height: 3rem;
  width: 3rem;
  border-radius: 9999px;
  padding: 0px;
}
:where(.btn:is(input[type="checkbox"])),
:where(.btn:is(input[type="radio"])) {
  width: auto;
  -webkit-appearance: none;
     -moz-appearance: none;
          appearance: none;
}
.btn:is(input[type="checkbox"]):after,
.btn:is(input[type="radio"]):after {
  --tw-content: attr(aria-label);
  content: var(--tw-content);
}
.card {
  position: relative;
  display: flex;
  flex-direction: column;
  border-radius: var(--rounded-box, 1rem);
}
.card:focus {
  outline: 2px solid transparent;
  outline-offset: 2px;
}
.card-body {
  display: flex;
  flex: 1 1 auto;
  flex-direction: column;
  padding: var(--padding-card, 2rem);
  gap: 0.5rem;
}
.card-body :where(p) {
  flex-grow: 1;
}
.card-actions {
  display: flex;
  flex-wrap: wrap;
  align-items: flex-start;
  gap: 0.5rem;
}
.card figure {
  display: flex;
  align-items: center;
  justify-content: center;
}
.card.image-full {
  display: grid;
}
.card.image-full:before {
  position: relative;
  content: "";
  z-index: 10;
  border-radius: var(--rounded-box, 1rem);
  --tw-bg-opacity: 1;
  background-color: var(--fallback-n,oklch(var(--n)/var(--tw-bg-opacity)));
  opacity: 0.75;
}
.card.image-full:before,
    .card.image-full > * {
  grid-column-start: 1;
  grid-row-start: 1;
}
.card.image-full > figure img {
  height: 100%;
  -o-object-fit: cover;
     object-fit: cover;
}
.card.image-full > .card-body {
  position: relative;
  z-index: 20;
  --tw-text-opacity: 1;
  color: var(--fallback-nc,oklch(var(--nc)/var(--tw-text-opacity)));
}
.checkbox {
  flex-shrink: 0;
  --chkbg: var(--fallback-bc,oklch(var(--bc)/1));
  --chkfg: var(--fallback-b1,oklch(var(--b1)/1));
  height: 1.5rem;
  width: 1.5rem;
  cursor: pointer;
  -webkit-appearance: none;
     -moz-appearance: none;
          appearance: none;
  border-radius: var(--rounded-btn, 0.5rem);
  border-width: 1px;
  border-color: var(--fallback-bc,oklch(var(--bc)/var(--tw-border-opacity)));
  --tw-border-opacity: 0.2;
}
.collapse:not(td):not(tr):not(colgroup) {
  visibility: visible;
}
.collapse {
  position: relative;
  display: grid;
  overflow: hidden;
  grid-template-rows: max-content 0fr;
  transition: grid-template-rows 0.2s;
  width: 100%;
  border-radius: var(--rounded-box, 1rem);
}
.collapse-title,
.collapse > input[type="checkbox"],
.collapse > input[type="radio"],
.collapse-content {
  grid-column-start: 1;
  grid-row-start: 1;
}
.collapse > input[type="checkbox"],
.collapse > input[type="radio"] {
  -webkit-appearance: none;
     -moz-appearance: none;
          appearance: none;
  opacity: 0;
}
:where(.collapse > input[type="checkbox"]),
:where(.collapse > input[type="radio"]) {
  height: 100%;
  width: 100%;
  z-index: 1;
}
.collapse-content {
  visibility: hidden;
  grid-column-start: 1;
  grid-row-start: 2;
  min-height: 0px;
  transition: visibility 0.2s;
  transition: padding 0.2s ease-out,
    background-color 0.2s ease-out;
  padding-left: 1rem;
  padding-right: 1rem;
  cursor: unset;
}
.collapse[open],
.collapse-open,
.collapse:focus:not(.collapse-close) {
  grid-template-rows: max-content 1fr;
}
.collapse:not(.collapse-close):has(> input[type="checkbox"]:checked),
.collapse:not(.collapse-close):has(> input[type="radio"]:checked) {
  grid-template-rows: max-content 1fr;
}
.collapse[open] > .collapse-content,
.collapse-open > .collapse-content,
.collapse:focus:not(.collapse-close) > .collapse-content,
.collapse:not(.collapse-close) > input[type="checkbox"]:checked ~ .collapse-content,
.collapse:not(.collapse-close) > input[type="radio"]:checked ~ .collapse-content {
  visibility: visible;
  min-height: -moz-fit-content;
  min-height: fit-content;
}
.divider {
  display: flex;
  flex-direction: row;
  align-items: center;
  align-self: stretch;
  margin-top: 1rem;
  margin-bottom: 1rem;
  height: 1rem;
  white-space: nowrap;
}
.divider:before,
  .divider:after {
  height: 0.125rem;
  width: 100%;
  flex-grow: 1;
  --tw-content: '';
  content: var(--tw-content);
  background-color: var(--fallback-bc,oklch(var(--bc)/0.1));
}
.drawer {
  position: relative;
  display: grid;
  grid-auto-columns: max-content auto;
  width: 100%;
}
.drawer-content {
  grid-column-start: 2;
  grid-row-start: 1;
  min-width: 0px;
}
.drawer-side {
  pointer-events: none;
  position: fixed;
  inset-inline-start: 0px;
  top: 0px;
  grid-column-start: 1;
  grid-row-start: 1;
  display: grid;
  width: 100%;
  grid-template-columns: repeat(1, minmax(0, 1fr));
  grid-template-rows: repeat(1, minmax(0, 1fr));
  align-items: flex-start;
  justify-items: start;
  overflow-x: hidden;
  overflow-y: hidden;
  overscroll-behavior: contain;
  height: 100vh;
  height: 100dvh;
}
.drawer-side > .drawer-overlay {
  position: sticky;
  top: 0px;
  place-self: stretch;
  cursor: pointer;
  background-color: transparent;
  transition-property: color, background-color, border-color, text-decoration-color, fill, stroke;
  transition-timing-function: cubic-bezier(0.4, 0, 0.2, 1);
  transition-timing-function: cubic-bezier(0, 0, 0.2, 1);
  transition-duration: 200ms;
}
.drawer-side > * {
  grid-column-start: 1;
  grid-row-start: 1;
}
.drawer-side > *:not(.drawer-overlay) {
  transition-property: transform;
  transition-timing-function: cubic-bezier(0.4, 0, 0.2, 1);
  transition-timing-function: cubic-bezier(0, 0, 0.2, 1);
  transition-duration: 300ms;
  will-change: transform;
  transform: translateX(-100%);
}
[dir="rtl"] .drawer-side > *:not(.drawer-overlay) {
  transform: translateX(100%);
}
.drawer-toggle {
  position: fixed;
  height: 0px;
  width: 0px;
  -webkit-appearance: none;
     -moz-appearance: none;
          appearance: none;
  opacity: 0;
}
.drawer-toggle:checked ~ .drawer-side {
  pointer-events: auto;
  visibility: visible;
  overflow-y: auto;
}
.drawer-toggle:checked ~ .drawer-side > *:not(.drawer-overlay) {
  transform: translateX(0%);
}
.drawer-end > .drawer-toggle ~ .drawer-content {
  grid-column-start: 1;
}
.drawer-end > .drawer-toggle ~ .drawer-side {
  grid-column-start: 2;
  justify-items: end;
}
.drawer-end > .drawer-toggle ~ .drawer-side > *:not(.drawer-overlay) {
  transform: translateX(100%);
}
[dir="rtl"] .drawer-end > .drawer-toggle ~ .drawer-side > *:not(.drawer-overlay) {
  transform: translateX(-100%);
}
.drawer-end > .drawer-toggle:checked ~ .drawer-side > *:not(.drawer-overlay) {
  transform: translateX(0%);
}
.dropdown {
  position: relative;
  display: inline-block;
}
.dropdown > *:not(summary):focus {
  outline: 2px solid transparent;
  outline-offset: 2px;
}
.dropdown .dropdown-content {
  position: absolute;
}
.dropdown:is(:not(details)) .dropdown-content {
  visibility: hidden;
  opacity: 0;
  transform-origin: top;
  --tw-scale-x: .95;
  --tw-scale-y: .95;
  transform: translate(var(--tw-translate-x), var(--tw-translate-y)) rotate(var(--tw-rotate)) skewX(var(--tw-skew-x)) skewY(var(--tw-skew-y)) scaleX(var(--tw-scale-x)) scaleY(var(--tw-scale-y));
  transition-property: color, background-color, border-color, text-decoration-color, fill, stroke, opacity, box-shadow, transform, filter, -webkit-backdrop-filter;
  transition-property: color, background-color, border-color, text-decoration-color, fill, stroke, opacity, box-shadow, transform, filter, backdrop-filter;
  transition-property: color, background-color, border-color, text-decoration-color, fill, stroke, opacity, box-shadow, transform, filter, backdrop-filter, -webkit-backdrop-filter;
  transition-timing-function: cubic-bezier(0.4, 0, 0.2, 1);
  transition-timing-function: cubic-bezier(0, 0, 0.2, 1);
  transition-duration: 200ms;
}
.dropdown-end .dropdown-content {
  inset-inline-end: 0px;
}
.dropdown-left .dropdown-content {
  bottom: auto;
  inset-inline-end: 100%;
  top: 0px;
  transform-origin: right;
}
.dropdown-right .dropdown-content {
  bottom: auto;
  inset-inline-start: 100%;
  top: 0px;
  transform-origin: left;
}
.dropdown-bottom .dropdown-content {
  bottom: auto;
  top: 100%;
  transform-origin: top;
}
.dropdown-top .dropdown-content {
  bottom: 100%;
  top: auto;
  transform-origin: bottom;
}
.dropdown-end.dropdown-right .dropdown-content {
  bottom: 0px;
  top: auto;
}
.dropdown-end.dropdown-left .dropdown-content {
  bottom: 0px;
  top: auto;
}
.dropdown.dropdown-open .dropdown-content,
.dropdown:not(.dropdown-hover):focus .dropdown-content,
.dropdown:focus-within .dropdown-content {
  visibility: visible;
  opacity: 1;
}
@media (hover: hover) {
  .dropdown.dropdown-hover:hover .dropdown-content {
    visibility: visible;
    opacity: 1;
  }
  .btm-nav > *.disabled:hover,
      .btm-nav > *[disabled]:hover {
    pointer-events: none;
    --tw-border-opacity: 0;
    background-color: var(--fallback-n,oklch(var(--n)/var(--tw-bg-opacity)));
    --tw-bg-opacity: 0.1;
    color: var(--fallback-bc,oklch(var(--bc)/var(--tw-text-opacity)));
    --tw-text-opacity: 0.2;
  }
  .btn:hover {
    --tw-border-opacity: 1;
    border-color: var(--fallback-b3,oklch(var(--b3)/var(--tw-border-opacity)));
    --tw-bg-opacity: 1;
    background-color: var(--fallback-b3,oklch(var(--b3)/var(--tw-bg-opacity)));
  }
  @supports (color: color-mix(in oklab, black, black)) {
    .btn:hover {
      background-color: color-mix(
            in oklab,
            oklch(var(--btn-color, var(--b2)) / var(--tw-bg-opacity, 1)) 90%,
            black
          );
      border-color: color-mix(
            in oklab,
            oklch(var(--btn-color, var(--b2)) / var(--tw-border-opacity, 1)) 90%,
            black
          );
    }
  }
  @supports not (color: oklch(0% 0 0)) {
    .btn:hover {
      background-color: var(--btn-color, var(--fallback-b2));
      border-color: var(--btn-color, var(--fallback-b2));
    }
  }
  .btn.glass:hover {
    --glass-opacity: 25%;
    --glass-border-opacity: 15%;
  }
  .btn-ghost:hover {
    border-color: transparent;
  }
  @supports (color: oklch(0% 0 0)) {
    .btn-ghost:hover {
      background-color: var(--fallback-bc,oklch(var(--bc)/0.2));
    }
  }
  .btn-outline:hover {
    --tw-border-opacity: 1;
    border-color: var(--fallback-bc,oklch(var(--bc)/var(--tw-border-opacity)));
    --tw-bg-opacity: 1;
    background-color: var(--fallback-bc,oklch(var(--bc)/var(--tw-bg-opacity)));
    --tw-text-opacity: 1;
    color: var(--fallback-b1,oklch(var(--b1)/var(--tw-text-opacity)));
  }
  .btn-outline.btn-primary:hover {
    --tw-text-opacity: 1;
    color: var(--fallback-pc,oklch(var(--pc)/var(--tw-text-opacity)));
  }
  @supports (color: color-mix(in oklab, black, black)) {
    .btn-outline.btn-primary:hover {
      background-color: color-mix(in oklab, var(--fallback-p,oklch(var(--p)/1)) 90%, black);
      border-color: color-mix(in oklab, var(--fallback-p,oklch(var(--p)/1)) 90%, black);
    }
  }
  .btn-outline.btn-secondary:hover {
    --tw-text-opacity: 1;
    color: var(--fallback-sc,oklch(var(--sc)/var(--tw-text-opacity)));
  }
  @supports (color: color-mix(in oklab, black, black)) {
    .btn-outline.btn-secondary:hover {
      background-color: color-mix(in oklab, var(--fallback-s,oklch(var(--s)/1)) 90%, black);
      border-color: color-mix(in oklab, var(--fallback-s,oklch(var(--s)/1)) 90%, black);
    }
  }
  .btn-outline.btn-accent:hover {
    --tw-text-opacity: 1;
    color: var(--fallback-ac,oklch(var(--ac)/var(--tw-text-opacity)));
  }
  @supports (color: color-mix(in oklab, black, black)) {
    .btn-outline.btn-accent:hover {
      background-color: color-mix(in oklab, var(--fallback-a,oklch(var(--a)/1)) 90%, black);
      border-color: color-mix(in oklab, var(--fallback-a,oklch(var(--a)/1)) 90%, black);
    }
  }
  .btn-outline.btn-success:hover {
    --tw-text-opacity: 1;
    color: var(--fallback-suc,oklch(var(--suc)/var(--tw-text-opacity)));
  }
  @supports (color: color-mix(in oklab, black, black)) {
    .btn-outline.btn-success:hover {
      background-color: color-mix(in oklab, var(--fallback-su,oklch(var(--su)/1)) 90%, black);
      border-color: color-mix(in oklab, var(--fallback-su,oklch(var(--su)/1)) 90%, black);
    }
  }
  .btn-outline.btn-info:hover {
    --tw-text-opacity: 1;
    color: var(--fallback-inc,oklch(var(--inc)/var(--tw-text-opacity)));
  }
  @supports (color: color-mix(in oklab, black, black)) {
    .btn-outline.btn-info:hover {
      background-color: color-mix(in oklab, var(--fallback-in,oklch(var(--in)/1)) 90%, black);
      border-color: color-mix(in oklab, var(--fallback-in,oklch(var(--in)/1)) 90%, black);
    }
  }
  .btn-outline.btn-warning:hover {
    --tw-text-opacity: 1;
    color: var(--fallback-wac,oklch(var(--wac)/var(--tw-text-opacity)));
  }
  @supports (color: color-mix(in oklab, black, black)) {
    .btn-outline.btn-warning:hover {
      background-color: color-mix(in oklab, var(--fallback-wa,oklch(var(--wa)/1)) 90%, black);
      border-color: color-mix(in oklab, var(--fallback-wa,oklch(var(--wa)/1)) 90%, black);
    }
  }
  .btn-outline.btn-error:hover {
    --tw-text-opacity: 1;
    color: var(--fallback-erc,oklch(var(--erc)/var(--tw-text-opacity)));
  }
  @supports (color: color-mix(in oklab, black, black)) {
    .btn-outline.btn-error:hover {
      background-color: color-mix(in oklab, var(--fallback-er,oklch(var(--er)/1)) 90%, black);
      border-color: color-mix(in oklab, var(--fallback-er,oklch(var(--er)/1)) 90%, black);
    }
  }
  .btn-disabled:hover,
    .btn[disabled]:hover,
    .btn:disabled:hover {
    --tw-border-opacity: 0;
    background-color: var(--fallback-n,oklch(var(--n)/var(--tw-bg-opacity)));
    --tw-bg-opacity: 0.2;
    color: var(--fallback-bc,oklch(var(--bc)/var(--tw-text-opacity)));
    --tw-text-opacity: 0.2;
  }
  @supports (color: color-mix(in oklab, black, black)) {
    .btn:is(input[type="checkbox"]:checked):hover, .btn:is(input[type="radio"]:checked):hover {
      background-color: color-mix(in oklab, var(--fallback-p,oklch(var(--p)/1)) 90%, black);
      border-color: color-mix(in oklab, var(--fallback-p,oklch(var(--p)/1)) 90%, black);
    }
  }
  .dropdown.dropdown-hover:hover .dropdown-content {
    --tw-scale-x: 1;
    --tw-scale-y: 1;
    transform: translate(var(--tw-translate-x), var(--tw-translate-y)) rotate(var(--tw-rotate)) skewX(var(--tw-skew-x)) skewY(var(--tw-skew-y)) scaleX(var(--tw-scale-x)) scaleY(var(--tw-scale-y));
  }
  :where(.menu li:not(.menu-title, .disabled) > *:not(ul, details, .menu-title)):not(.active, .btn):hover, :where(.menu li:not(.menu-title, .disabled) > details > summary:not(.menu-title)):not(.active, .btn):hover {
    cursor: pointer;
    outline: 2px solid transparent;
    outline-offset: 2px;
  }
  @supports (color: oklch(0% 0 0)) {
    :where(.menu li:not(.menu-title, .disabled) > *:not(ul, details, .menu-title)):not(.active, .btn):hover, :where(.menu li:not(.menu-title, .disabled) > details > summary:not(.menu-title)):not(.active, .btn):hover {
      background-color: var(--fallback-bc,oklch(var(--bc)/0.1));
    }
  }
  .tab[disabled],
    .tab[disabled]:hover {
    cursor: not-allowed;
    color: var(--fallback-bc,oklch(var(--bc)/var(--tw-text-opacity)));
    --tw-text-opacity: 0.2;
  }
}
.dropdown:is(details) summary::-webkit-details-marker {
  display: none;
}
.footer {
  display: grid;
  width: 100%;
  grid-auto-flow: row;
  place-items: start;
  -moz-column-gap: 1rem;
       column-gap: 1rem;
  row-gap: 2.5rem;
  font-size: 0.875rem;
  line-height: 1.25rem;
}
.footer > * {
  display: grid;
  place-items: start;
  gap: 0.5rem;
}
.footer-center {
  place-items: center;
  text-align: center;
}
.footer-center > * {
  place-items: center;
}
@media (min-width: 48rem) {
  .footer {
    grid-auto-flow: column;
  }
  .footer-center {
    grid-auto-flow: row dense;
  }
}
.form-control {
  display: flex;
  flex-direction: column;
}
.label {
  display: flex;
  -webkit-user-select: none;
     -moz-user-select: none;
          user-select: none;
  align-items: center;
  justify-content: space-between;
  padding-left: 0.25rem;
  padding-right: 0.25rem;
  padding-top: 0.5rem;
  padding-bottom: 0.5rem;
}
.hero {
  display: grid;
  width: 100%;
  place-items: center;
  background-size: cover;
  background-position: center;
}
.hero > * {
  grid-column-start: 1;
  grid-row-start: 1;
}
.hero-content {
  z-index: 0;
  display: flex;
  align-items: center;
  justify-content: center;
  max-width: 80rem;
  gap: 1rem;
  padding: 1rem;
}
.indicator {
  position: relative;
  display: inline-flex;
  width: -moz-max-content;
  width: max-content;
}
.indicator :where(.indicator-item) {
  z-index: 1;
  position: absolute;
  transform: translate(var(--tw-translate-x), var(--tw-translate-y)) rotate(var(--tw-rotate)) skewX(var(--tw-skew-x)) skewY(var(--tw-skew-y)) scaleX(var(--tw-scale-x)) scaleY(var(--tw-scale-y));
  white-space: nowrap;
}
.input {
  flex-shrink: 1;
  -webkit-appearance: none;
     -moz-appearance: none;
          appearance: none;
  height: 3rem;
  padding-left: 1rem;
  padding-right: 1rem;
  font-size: 1rem;
  line-height: 2;
  line-height: 1.5rem;
  border-radius: var(--rounded-btn, 0.5rem);
  border-width: 1px;
  border-color: transparent;
  --tw-bg-opacity: 1;
  background-color: var(--fallback-b1,oklch(var(--b1)/var(--tw-bg-opacity)));
}
.input[type="number"]::-webkit-inner-spin-button,
.input-md[type="number"]::-webkit-inner-spin-button {
  margin-top: -1rem;
  margin-bottom: -1rem;
  margin-inline-end: -1rem;
}
.input-sm[type="number"]::-webkit-inner-spin-button {
  margin-top: 0px;
  margin-bottom: 0px;
  margin-inline-end: -0px;
}
.join {
  display: inline-flex;
  align-items: stretch;
  border-radius: var(--rounded-btn, 0.5rem);
}
.join :where(.join-item) {
  border-start-end-radius: 0;
  border-end-end-radius: 0;
  border-end-start-radius: 0;
  border-start-start-radius: 0;
}
.join .join-item:not(:first-child):not(:last-child),
  .join *:not(:first-child):not(:last-child) .join-item {
  border-start-end-radius: 0;
  border-end-end-radius: 0;
  border-end-start-radius: 0;
  border-start-start-radius: 0;
}
.join .join-item:first-child:not(:last-child),
  .join *:first-child:not(:last-child) .join-item {
  border-start-end-radius: 0;
  border-end-end-radius: 0;
}
.join .dropdown .join-item:first-child:not(:last-child),
  .join *:first-child:not(:last-child) .dropdown .join-item {
  border-start-end-radius: inherit;
  border-end-end-radius: inherit;
}
.join :where(.join-item:first-child:not(:last-child)),
  .join :where(*:first-child:not(:last-child) .join-item) {
  border-end-start-radius: inherit;
  border-start-start-radius: inherit;
}
.join .join-item:last-child:not(:first-child),
  .join *:last-child:not(:first-child) .join-item {
  border-end-start-radius: 0;
  border-start-start-radius: 0;
}
.join :where(.join-item:last-child:not(:first-child)),
  .join :where(*:last-child:not(:first-child) .join-item) {
  border-start-end-radius: inherit;
  border-end-end-radius: inherit;
}
@supports not selector(:has(*)) {
  :where(.join *) {
    border-radius: inherit;
  }
}
@supports selector(:has(*)) {
  :where(.join *:has(.join-item)) {
    border-radius: inherit;
  }
}
.link {
  cursor: pointer;
  text-decoration-line: underline;
}
.link-hover {
  text-decoration-line: none;
}
.menu {
  display: flex;
  flex-direction: column;
  flex-wrap: wrap;
  font-size: 0.875rem;
  line-height: 1.25rem;
  padding: 0.5rem;
}
.menu :where(li ul) {
  position: relative;
  white-space: nowrap;
  margin-inline-start: 1rem;
  padding-inline-start: 0.5rem;
}
.menu :where(li:not(.menu-title) > *:not(ul, details, .menu-title, .btn)), .menu :where(li:not(.menu-title) > details > summary:not(.menu-title)) {
  display: grid;
  grid-auto-flow: column;
  align-content: flex-start;
  align-items: center;
  gap: 0.5rem;
  grid-auto-columns: minmax(auto, max-content) auto max-content;
  -webkit-user-select: none;
     -moz-user-select: none;
          user-select: none;
}
.menu li.disabled {
  cursor: not-allowed;
  -webkit-user-select: none;
     -moz-user-select: none;
          user-select: none;
  color: var(--fallback-bc,oklch(var(--bc)/0.3));
}
.menu :where(li > .menu-dropdown:not(.menu-dropdown-show)) {
  display: none;
}
:where(.menu li) {
  position: relative;
  display: flex;
  flex-shrink: 0;
  flex-direction: column;
  flex-wrap: wrap;
  align-items: stretch;
}
:where(.menu li) .badge {
  justify-self: end;
}
.mockup-code {
  position: relative;
  overflow: hidden;
  overflow-x: auto;
  min-width: 18rem;
  border-radius: var(--rounded-box, 1rem);
  --tw-bg-opacity: 1;
  background-color: var(--fallback-n,oklch(var(--n)/var(--tw-bg-opacity)));
  padding-top: 1.25rem;
  padding-bottom: 1.25rem;
  --tw-text-opacity: 1;
  color: var(--fallback-nc,oklch(var(--nc)/var(--tw-text-opacity)));
  direction: ltr;
}
.mockup-code pre[data-prefix]:before {
  content: attr(data-prefix);
  display: inline-block;
  text-align: right;
  width: 2rem;
  opacity: 0.5;
}
.modal {
  pointer-events: none;
  position: fixed;
  inset: 0px;
  margin: 0px;
  display: grid;
  height: 100%;
  max-height: none;
  width: 100%;
  max-width: none;
  justify-items: center;
  padding: 0px;
  opacity: 0;
  overscroll-behavior: contain;
  z-index: 999;
  background-color: transparent;
  color: inherit;
  transition-duration: 200ms;
  transition-timing-function: cubic-bezier(0, 0, 0.2, 1);
  transition-property: transform, opacity, visibility;
  overflow-y: hidden;
}
:where(.modal) {
  align-items: center;
}
.modal-box {
  max-height: calc(100vh - 5em);
  grid-column-start: 1;
  grid-row-start: 1;
  width: 91.666667%;
  max-width: 32rem;
  --tw-scale-x: .9;
  --tw-scale-y: .9;
  transform: translate(var(--tw-translate-x), var(--tw-translate-y)) rotate(var(--tw-rotate)) skewX(var(--tw-skew-x)) skewY(var(--tw-skew-y)) scaleX(var(--tw-scale-x)) scaleY(var(--tw-scale-y));
  border-bottom-right-radius: var(--rounded-box, 1rem);
  border-bottom-left-radius: var(--rounded-box, 1rem);
  border-top-left-radius: var(--rounded-box, 1rem);
  border-top-right-radius: var(--rounded-box, 1rem);
  --tw-bg-opacity: 1;
  background-color: var(--fallback-b1,oklch(var(--b1)/var(--tw-bg-opacity)));
  padding: 1.5rem;
  transition-property: color, background-color, border-color, text-decoration-color, fill, stroke, opacity, box-shadow, transform, filter, -webkit-backdrop-filter;
  transition-property: color, background-color, border-color, text-decoration-color, fill, stroke, opacity, box-shadow, transform, filter, backdrop-filter;
  transition-property: color, background-color, border-color, text-decoration-color, fill, stroke, opacity, box-shadow, transform, filter, backdrop-filter, -webkit-backdrop-filter;
  transition-timing-function: cubic-bezier(0.4, 0, 0.2, 1);
  transition-timing-function: cubic-bezier(0, 0, 0.2, 1);
  transition-duration: 200ms;
  box-shadow: rgba(0, 0, 0, 0.25) 0px 25px 50px -12px;
  overflow-y: auto;
  overscroll-behavior: contain;
}
.modal-open,
.modal:target,
.modal-toggle:checked + .modal,
.modal[open] {
  pointer-events: auto;
  visibility: visible;
  opacity: 1;
}
.modal-action {
  display: flex;
  margin-top: 1.5rem;
  justify-content: flex-end;
}
.modal-toggle {
  position: fixed;
  height: 0px;
  width: 0px;
  -webkit-appearance: none;
     -moz-appearance: none;
          appearance: none;
  opacity: 0;
}
:root:has(:is(.modal-open, .modal:target, .modal-toggle:checked + .modal, .modal[open])) {
  overflow: hidden;
  scrollbar-gutter: stable;
}
.navbar {
  display: flex;
  align-items: center;
  padding: var(--navbar-padding, 0.5rem);
  min-height: 4rem;
  width: 100%;
}
:where(.navbar > *:not(script, style)) {
  display: inline-flex;
  align-items: center;
}
.navbar-start {
  width: 50%;
  justify-content: flex-start;
}
.navbar-center {
  flex-shrink: 0;
}
.navbar-end {
  width: 50%;
  justify-content: flex-end;
}
.progress {
  position: relative;
  width: 100%;
  -webkit-appearance: none;
     -moz-appearance: none;
          appearance: none;
  overflow: hidden;
  height: 0.5rem;
  border-radius: var(--rounded-box, 1rem);
  background-color: var(--fallback-bc,oklch(var(--bc)/0.2));
}
.radio {
  flex-shrink: 0;
  --chkbg: var(--bc);
  height: 1.5rem;
  width: 1.5rem;
  cursor: pointer;
  -webkit-appearance: none;
     -moz-appearance: none;
          appearance: none;
  border-radius: 9999px;
  border-width: 1px;
  border-color: var(--fallback-bc,oklch(var(--bc)/var(--tw-border-opacity)));
  --tw-border-opacity: 0.2;
}
.range {
  height: 1.5rem;
  width: 100%;
  cursor: pointer;
  -moz-appearance: none;
       appearance: none;
  -webkit-appearance: none;
  --range-shdw: var(--fallback-bc,oklch(var(--bc)/1));
  overflow: hidden;
  border-radius: var(--rounded-box, 1rem);
  background-color: transparent;
}
.range:focus {
  outline: none;
}
.select {
  display: inline-flex;
  cursor: pointer;
  -webkit-user-select: none;
     -moz-user-select: none;
          user-select: none;
  -webkit-appearance: none;
     -moz-appearance: none;
          appearance: none;
  height: 3rem;
  min-height: 3rem;
  padding-inline-start: 1rem;
  padding-inline-end: 2.5rem;
  font-size: 0.875rem;
  line-height: 1.25rem;
  line-height: 2;
  border-radius: var(--rounded-btn, 0.5rem);
  border-width: 1px;
  border-color: transparent;
  --tw-bg-opacity: 1;
  background-color: var(--fallback-b1,oklch(var(--b1)/var(--tw-bg-opacity)));
  background-image: linear-gradient(45deg, transparent 50%, currentColor 50%),
    linear-gradient(135deg, currentColor 50%, transparent 50%);
  background-position: calc(100% - 20px) calc(1px + 50%),
    calc(100% - 16.1px) calc(1px + 50%);
  background-size: 4px 4px,
    4px 4px;
  background-repeat: no-repeat;
}
.select[multiple] {
  height: auto;
}
.stack {
  display: inline-grid;
  place-items: center;
  align-items: flex-end;
}
.stack > * {
  grid-column-start: 1;
  grid-row-start: 1;
  transform: translateY(10%) scale(0.9);
  z-index: 1;
  width: 100%;
  opacity: 0.6;
}
.stack > *:nth-child(2) {
  transform: translateY(5%) scale(0.95);
  z-index: 2;
  opacity: 0.8;
}
.stack > *:nth-child(1) {
  transform: translateY(0) scale(1);
  z-index: 3;
  opacity: 1;
}
.stats {
  display: inline-grid;
  border-radius: var(--rounded-box, 1rem);
  --tw-bg-opacity: 1;
  background-color: var(--fallback-b1,oklch(var(--b1)/var(--tw-bg-opacity)));
  --tw-text-opacity: 1;
  color: var(--fallback-bc,oklch(var(--bc)/var(--tw-text-opacity)));
}
:where(.stats) {
  grid-auto-flow: column;
  overflow-x: auto;
}
.stat {
  display: inline-grid;
  width: 100%;
  grid-template-columns: repeat(1, 1fr);
  -moz-column-gap: 1rem;
       column-gap: 1rem;
  border-color: var(--fallback-bc,oklch(var(--bc)/var(--tw-border-opacity)));
  --tw-border-opacity: 0.1;
  padding-left: 1.5rem;
  padding-right: 1.5rem;
  padding-top: 1rem;
  padding-bottom: 1rem;
}
.stat-title {
  grid-column-start: 1;
  white-space: nowrap;
  color: var(--fallback-bc,oklch(var(--bc)/0.6));
}
.stat-value {
  grid-column-start: 1;
  white-space: nowrap;
  font-size: 2.25rem;
  line-height: 2.5rem;
  font-weight: 800;
}
.stat-desc {
  grid-column-start: 1;
  white-space: nowrap;
  font-size: 0.75rem;
  line-height: 1rem;
  color: var(--fallback-bc,oklch(var(--bc)/0.6));
}
.steps .step {
  display: grid;
  grid-template-columns: repeat(1, minmax(0, 1fr));
  grid-template-columns: auto;
  grid-template-rows: repeat(2, minmax(0, 1fr));
  grid-template-rows: 40px 1fr;
  place-items: center;
  text-align: center;
  min-width: 4rem;
}
.swap {
  position: relative;
  display: inline-grid;
  -webkit-user-select: none;
     -moz-user-select: none;
          user-select: none;
  place-content: center;
  cursor: pointer;
}
.swap > * {
  grid-column-start: 1;
  grid-row-start: 1;
  transition-duration: 300ms;
  transition-timing-function: cubic-bezier(0, 0, 0.2, 1);
  transition-property: transform, opacity;
}
.swap input {
  -webkit-appearance: none;
     -moz-appearance: none;
          appearance: none;
}
.swap .swap-on,
.swap .swap-indeterminate,
.swap input:indeterminate ~ .swap-on {
  opacity: 0;
}
.swap input:checked ~ .swap-off,
.swap-active .swap-off,
.swap input:indeterminate ~ .swap-off {
  opacity: 0;
}
.swap input:checked ~ .swap-on,
.swap-active .swap-on,
.swap input:indeterminate ~ .swap-indeterminate {
  opacity: 1;
}
.tabs {
  display: grid;
  align-items: flex-end;
}
.tabs-lifted:has(.tab-content[class^="rounded-"])
    .tab:first-child:not(:is(.tab-active, [aria-selected="true"])), .tabs-lifted:has(.tab-content[class*=" rounded-"])
    .tab:first-child:not(:is(.tab-active, [aria-selected="true"])) {
  border-bottom-color: transparent;
}
.tab {
  position: relative;
  grid-row-start: 1;
  display: inline-flex;
  height: 2rem;
  cursor: pointer;
  -webkit-user-select: none;
     -moz-user-select: none;
          user-select: none;
  -webkit-appearance: none;
     -moz-appearance: none;
          appearance: none;
  flex-wrap: wrap;
  align-items: center;
  justify-content: center;
  text-align: center;
  font-size: 0.875rem;
  line-height: 1.25rem;
  line-height: 2;
  --tab-padding: 1rem;
  --tw-text-opacity: 0.5;
  --tab-color: var(--fallback-bc,oklch(var(--bc)/1));
  --tab-bg: var(--fallback-b1,oklch(var(--b1)/1));
  --tab-border-color: var(--fallback-b3,oklch(var(--b3)/1));
  color: var(--tab-color);
  padding-inline-start: var(--tab-padding, 1rem);
  padding-inline-end: var(--tab-padding, 1rem);
}
.tab:is(input[type="radio"]) {
  width: auto;
  border-bottom-right-radius: 0px;
  border-bottom-left-radius: 0px;
}
.tab:is(input[type="radio"]):after {
  --tw-content: attr(aria-label);
  content: var(--tw-content);
}
.tab:not(input):empty {
  cursor: default;
  grid-column-start: span 9999;
}
.tab-content {
  grid-column-start: 1;
  grid-column-end: span 9999;
  grid-row-start: 2;
  margin-top: calc(var(--tab-border) * -1);
  display: none;
  border-color: transparent;
  border-width: var(--tab-border, 0);
}
:checked + .tab-content:nth-child(2),
  :is(.tab-active, [aria-selected="true"]) + .tab-content:nth-child(2) {
  border-start-start-radius: 0px;
}
input.tab:checked + .tab-content,
:is(.tab-active, [aria-selected="true"]) + .tab-content {
  display: block;
}
.table {
  position: relative;
  width: 100%;
  border-radius: var(--rounded-box, 1rem);
  text-align: left;
  font-size: 0.875rem;
  line-height: 1.25rem;
}
.table :where(.table-pin-rows thead tr) {
  position: sticky;
  top: 0px;
  z-index: 1;
  --tw-bg-opacity: 1;
  background-color: var(--fallback-b1,oklch(var(--b1)/var(--tw-bg-opacity)));
}
.table :where(.table-pin-rows tfoot tr) {
  position: sticky;
  bottom: 0px;
  z-index: 1;
  --tw-bg-opacity: 1;
  background-color: var(--fallback-b1,oklch(var(--b1)/var(--tw-bg-opacity)));
}
.table :where(.table-pin-cols tr th) {
  position: sticky;
  left: 0px;
  right: 0px;
  --tw-bg-opacity: 1;
  background-color: var(--fallback-b1,oklch(var(--b1)/var(--tw-bg-opacity)));
}
.table-zebra tbody tr:nth-child(even) :where(.table-pin-cols tr th) {
  --tw-bg-opacity: 1;
  background-color: var(--fallback-b2,oklch(var(--b2)/var(--tw-bg-opacity)));
}
.textarea {
  min-height: 3rem;
  flex-shrink: 1;
  padding-left: 1rem;
  padding-right: 1rem;
  padding-top: 0.5rem;
  padding-bottom: 0.5rem;
  font-size: 0.875rem;
  line-height: 1.25rem;
  line-height: 2;
  border-radius: var(--rounded-btn, 0.5rem);
  border-width: 1px;
  border-color: transparent;
  --tw-bg-opacity: 1;
  background-color: var(--fallback-b1,oklch(var(--b1)/var(--tw-bg-opacity)));
}
.toast {
  position: fixed;
  display: flex;
  min-width: -moz-fit-content;
  min-width: fit-content;
  flex-direction: column;
  white-space: nowrap;
  gap: 0.5rem;
  padding: 1rem;
}
.toggle {
  flex-shrink: 0;
  --tglbg: var(--fallback-b1,oklch(var(--b1)/1));
  --handleoffset: 1.5rem;
  --handleoffsetcalculator: calc(var(--handleoffset) * -1);
  --togglehandleborder: 0 0;
  height: 1.5rem;
  width: 3rem;
  cursor: pointer;
  -webkit-appearance: none;
     -moz-appearance: none;
          appearance: none;
  border-radius: var(--rounded-badge, 1.9rem);
  border-width: 1px;
  border-color: currentColor;
  background-color: currentColor;
  color: var(--fallback-bc,oklch(var(--bc)/0.5));
  transition: background,
    box-shadow var(--animation-input, 0.2s) ease-out;
  box-shadow: var(--handleoffsetcalculator) 0 0 2px var(--tglbg) inset,
    0 0 0 2px var(--tglbg) inset,
    var(--togglehandleborder);
}
.alert-info {
  border-color: var(--fallback-in,oklch(var(--in)/0.2));
  --tw-text-opacity: 1;
  color: var(--fallback-inc,oklch(var(--inc)/var(--tw-text-opacity)));
  --alert-bg: var(--fallback-in,oklch(var(--in)/1));
  --alert-bg-mix: var(--fallback-b1,oklch(var(--b1)/1));
}
.alert-success {
  border-color: var(--fallback-su,oklch(var(--su)/0.2));
  --tw-text-opacity: 1;
  color: var(--fallback-suc,oklch(var(--suc)/var(--tw-text-opacity)));
  --alert-bg: var(--fallback-su,oklch(var(--su)/1));
  --alert-bg-mix: var(--fallback-b1,oklch(var(--b1)/1));
}
.alert-warning {
  border-color: var(--fallback-wa,oklch(var(--wa)/0.2));
  --tw-text-opacity: 1;
  color: var(--fallback-wac,oklch(var(--wac)/var(--tw-text-opacity)));
  --alert-bg: var(--fallback-wa,oklch(var(--wa)/1));
  --alert-bg-mix: var(--fallback-b1,oklch(var(--b1)/1));
}
.alert-error {
  border-color: var(--fallback-er,oklch(var(--er)/0.2));
  --tw-text-opacity: 1;
  color: var(--fallback-erc,oklch(var(--erc)/var(--tw-text-opacity)));
  --alert-bg: var(--fallback-er,oklch(var(--er)/1));
  --alert-bg-mix: var(--fallback-b1,oklch(var(--b1)/1));
}
.avatar-group :where(.avatar) {
  overflow: hidden;
  border-radius: 9999px;
  border-width: 4px;
  --tw-border-opacity: 1;
  border-color: var(--fallback-b1,oklch(var(--b1)/var(--tw-border-opacity)));
}
.badge-neutral {
  --tw-border-opacity: 1;
  border-color: var(--fallback-n,oklch(var(--n)/var(--tw-border-opacity)));
  --tw-bg-opacity: 1;
  background-color: var(--fallback-n,oklch(var(--n)/var(--tw-bg-opacity)));
  --tw-text-opacity: 1;
  color: var(--fallback-nc,oklch(var(--nc)/var(--tw-text-opacity)));
}
.badge-primary {
  --tw-border-opacity: 1;
  border-color: var(--fallback-p,oklch(var(--p)/var(--tw-border-opacity)));
  --tw-bg-opacity: 1;
  background-color: var(--fallback-p,oklch(var(--p)/var(--tw-bg-opacity)));
  --tw-text-opacity: 1;
  color: var(--fallback-pc,oklch(var(--pc)/var(--tw-text-opacity)));
}
.badge-secondary {
  --tw-border-opacity: 1;
  border-color: var(--fallback-s,oklch(var(--s)/var(--tw-border-opacity)));
  --tw-bg-opacity: 1;
  background-color: var(--fallback-s,oklch(var(--s)/var(--tw-bg-opacity)));
  --tw-text-opacity: 1;
  color: var(--fallback-sc,oklch(var(--sc)/var(--tw-text-opacity)));
}
.badge-accent {
  --tw-border-opacity: 1;
  border-color: var(--fallback-a,oklch(var(--a)/var(--tw-border-opacity)));
  --tw-bg-opacity: 1;
  background-color: var(--fallback-a,oklch(var(--a)/var(--tw-bg-opacity)));
  --tw-text-opacity: 1;
  color: var(--fallback-ac,oklch(var(--ac)/var(--tw-text-opacity)));
}
.badge-info {
  border-color: transparent;
  --tw-bg-opacity: 1;
  background-color: var(--fallback-in,oklch(var(--in)/var(--tw-bg-opacity)));
  --tw-text-opacity: 1;
  color: var(--fallback-inc,oklch(var(--inc)/var(--tw-text-opacity)));
}
.badge-success {
  border-color: transparent;
  --tw-bg-opacity: 1;
  background-color: var(--fallback-su,oklch(var(--su)/var(--tw-bg-opacity)));
  --tw-text-opacity: 1;
  color: var(--fallback-suc,oklch(var(--suc)/var(--tw-text-opacity)));
}
.badge-warning {
  border-color: transparent;
  --tw-bg-opacity: 1;
  background-color: var(--fallback-wa,oklch(var(--wa)/var(--tw-bg-opacity)));
  --tw-text-opacity: 1;
  color: var(--fallback-wac,oklch(var(--wac)/var(--tw-text-opacity)));
}
.badge-error {
  border-color: transparent;
  --tw-bg-opacity: 1;
  background-color: var(--fallback-er,oklch(var(--er)/var(--tw-bg-opacity)));
  --tw-text-opacity: 1;
  color: var(--fallback-erc,oklch(var(--erc)/var(--tw-text-opacity)));
}
.badge-ghost {
  --tw-border-opacity: 1;
  border-color: var(--fallback-b2,oklch(var(--b2)/var(--tw-border-opacity)));
  --tw-bg-opacity: 1;
  background-color: var(--fallback-b2,oklch(var(--b2)/var(--tw-bg-opacity)));
  --tw-text-opacity: 1;
  color: var(--fallback-bc,oklch(var(--bc)/var(--tw-text-opacity)));
}
.badge-outline.badge-neutral {
  --tw-text-opacity: 1;
  color: var(--fallback-n,oklch(var(--n)/var(--tw-text-opacity)));
}
.badge-outline.badge-primary {
  --tw-text-opacity: 1;
  color: var(--fallback-p,oklch(var(--p)/var(--tw-text-opacity)));
}
.badge-outline.badge-secondary {
  --tw-text-opacity: 1;
  color: var(--fallback-s,oklch(var(--s)/var(--tw-text-opacity)));
}
.badge-outline.badge-accent {
  --tw-text-opacity: 1;
  color: var(--fallback-a,oklch(var(--a)/var(--tw-text-opacity)));
}
.badge-outline.badge-info {
  --tw-text-opacity: 1;
  color: var(--fallback-in,oklch(var(--in)/var(--tw-text-opacity)));
}
.badge-outline.badge-success {
  --tw-text-opacity: 1;
  color: var(--fallback-su,oklch(var(--su)/var(--tw-text-opacity)));
}
.badge-outline.badge-warning {
  --tw-text-opacity: 1;
  color: var(--fallback-wa,oklch(var(--wa)/var(--tw-text-opacity)));
}
.badge-outline.badge-error {
  --tw-text-opacity: 1;
  color: var(--fallback-er,oklch(var(--er)/var(--tw-text-opacity)));
}
.btm-nav > *:where(.active) {
  border-top-width: 2px;
  --tw-bg-opacity: 1;
  background-color: var(--fallback-b1,oklch(var(--b1)/var(--tw-bg-opacity)));
}
.btm-nav > *.disabled,
    .btm-nav > *[disabled] {
  pointer-events: none;
  --tw-border-opacity: 0;
  background-color: var(--fallback-n,oklch(var(--n)/var(--tw-bg-opacity)));
  --tw-bg-opacity: 0.1;
  color: var(--fallback-bc,oklch(var(--bc)/var(--tw-text-opacity)));
  --tw-text-opacity: 0.2;
}
.btm-nav > * .label {
  font-size: 1rem;
  line-height: 1.5rem;
}
@media (prefers-reduced-motion: no-preference) {
  .btn {
    animation: button-pop var(--animation-btn, 0.25s) ease-out;
  }
}
.btn:active:hover,
  .btn:active:focus {
  animation: button-pop 0s ease-out;
  transform: scale(var(--btn-focus-scale, 0.97));
}
@supports not (color: oklch(0% 0 0)) {
  .btn {
    background-color: var(--btn-color, var(--fallback-b2));
    border-color: var(--btn-color, var(--fallback-b2));
  }
  .btn-primary {
    --btn-color: var(--fallback-p);
  }
  .btn-secondary {
    --btn-color: var(--fallback-s);
  }
  .btn-accent {
    --btn-color: var(--fallback-a);
  }
  .btn-info {
    --btn-color: var(--fallback-in);
  }
  .btn-success {
    --btn-color: var(--fallback-su);
  }
  .btn-warning {
    --btn-color: var(--fallback-wa);
  }
  .btn-error {
    --btn-color: var(--fallback-er);
  }
  .prose :where(code):not(:where([class~="not-prose"] *, pre *)) {
    background-color: var(--fallback-b3,oklch(var(--b3)/1));
  }
}
@supports (color: color-mix(in oklab, black, black)) {
  .btn-active {
    background-color: color-mix(
          in oklab,
          oklch(var(--btn-color, var(--b3)) / var(--tw-bg-opacity, 1)) 90%,
          black
        );
    border-color: color-mix(
          in oklab,
          oklch(var(--btn-color, var(--b3)) / var(--tw-border-opacity, 1)) 90%,
          black
        );
  }
  .btn-outline.btn-primary.btn-active {
    background-color: color-mix(in oklab, var(--fallback-p,oklch(var(--p)/1)) 90%, black);
    border-color: color-mix(in oklab, var(--fallback-p,oklch(var(--p)/1)) 90%, black);
  }
  .btn-outline.btn-secondary.btn-active {
    background-color: color-mix(in oklab, var(--fallback-s,oklch(var(--s)/1)) 90%, black);
    border-color: color-mix(in oklab, var(--fallback-s,oklch(var(--s)/1)) 90%, black);
  }
  .btn-outline.btn-accent.btn-active {
    background-color: color-mix(in oklab, var(--fallback-a,oklch(var(--a)/1)) 90%, black);
    border-color: color-mix(in oklab, var(--fallback-a,oklch(var(--a)/1)) 90%, black);
  }
  .btn-outline.btn-success.btn-active {
    background-color: color-mix(in oklab, var(--fallback-su,oklch(var(--su)/1)) 90%, black);
    border-color: color-mix(in oklab, var(--fallback-su,oklch(var(--su)/1)) 90%, black);
  }
  .btn-outline.btn-info.btn-active {
    background-color: color-mix(in oklab, var(--fallback-in,oklch(var(--in)/1)) 90%, black);
    border-color: color-mix(in oklab, var(--fallback-in,oklch(var(--in)/1)) 90%, black);
  }
  .btn-outline.btn-warning.btn-active {
    background-color: color-mix(in oklab, var(--fallback-wa,oklch(var(--wa)/1)) 90%, black);
    border-color: color-mix(in oklab, var(--fallback-wa,oklch(var(--wa)/1)) 90%, black);
  }
  .btn-outline.btn-error.btn-active {
    background-color: color-mix(in oklab, var(--fallback-er,oklch(var(--er)/1)) 90%, black);
    border-color: color-mix(in oklab, var(--fallback-er,oklch(var(--er)/1)) 90%, black);
  }
}
.btn:focus-visible {
  outline-style: solid;
  outline-width: 2px;
  outline-offset: 2px;
}
.btn-primary {
  --tw-text-opacity: 1;
  color: var(--fallback-pc,oklch(var(--pc)/var(--tw-text-opacity)));
  outline-color: var(--fallback-p,oklch(var(--p)/1));
}
@supports (color: oklch(0% 0 0)) {
  .btn-primary {
    --btn-color: var(--p);
  }
  .btn-secondary {
    --btn-color: var(--s);
  }
  .btn-accent {
    --btn-color: var(--a);
  }
  .btn-info {
    --btn-color: var(--in);
  }
  .btn-success {
    --btn-color: var(--su);
  }
  .btn-warning {
    --btn-color: var(--wa);
  }
  .btn-error {
    --btn-color: var(--er);
  }
}
.btn-secondary {
  --tw-text-opacity: 1;
  color: var(--fallback-sc,oklch(var(--sc)/var(--tw-text-opacity)));
  outline-color: var(--fallback-s,oklch(var(--s)/1));
}
.btn-accent {
  --tw-text-opacity: 1;
  color: var(--fallback-ac,oklch(var(--ac)/var(--tw-text-opacity)));
  outline-color: var(--fallback-a,oklch(var(--a)/1));
}
.btn-info {
  --tw-text-opacity: 1;
  color: var(--fallback-inc,oklch(var(--inc)/var(--tw-text-opacity)));
  outline-color: var(--fallback-in,oklch(var(--in)/1));
}
.btn-success {
  --tw-text-opacity: 1;
  color: var(--fallback-suc,oklch(var(--suc)/var(--tw-text-opacity)));
  outline-color: var(--fallback-su,oklch(var(--su)/1));
}
.btn-warning {
  --tw-text-opacity: 1;
  color: var(--fallback-wac,oklch(var(--wac)/var(--tw-text-opacity)));
  outline-color: var(--fallback-wa,oklch(var(--wa)/1));
}
.btn-error {
  --tw-text-opacity: 1;
  color: var(--fallback-erc,oklch(var(--erc)/var(--tw-text-opacity)));
  outline-color: var(--fallback-er,oklch(var(--er)/1));
}
.btn.glass {
  --tw-shadow: 0 0 #0000;
  --tw-shadow-colored: 0 0 #0000;
  box-shadow: var(--tw-ring-offset-shadow, 0 0 #0000), var(--tw-ring-shadow, 0 0 #0000), var(--tw-shadow);
  outline-color: currentColor;
}
.btn.glass.btn-active {
  --glass-opacity: 25%;
  --glass-border-opacity: 15%;
}
.btn-ghost {
  border-width: 1px;
  border-color: transparent;
  background-color: transparent;
  color: currentColor;
  --tw-shadow: 0 0 #0000;
  --tw-shadow-colored: 0 0 #0000;
  box-shadow: var(--tw-ring-offset-shadow, 0 0 #0000), var(--tw-ring-shadow, 0 0 #0000), var(--tw-shadow);
  outline-color: currentColor;
}
.btn-ghost.btn-active {
  border-color: transparent;
  background-color: var(--fallback-bc,oklch(var(--bc)/0.2));
}
.btn-link.btn-active {
  border-color: transparent;
  background-color: transparent;
  text-decoration-line: underline;
}
.btn-outline {
  border-color: currentColor;
  background-color: transparent;
  --tw-text-opacity: 1;
  color: var(--fallback-bc,oklch(var(--bc)/var(--tw-text-opacity)));
  --tw-shadow: 0 0 #0000;
  --tw-shadow-colored: 0 0 #0000;
  box-shadow: var(--tw-ring-offset-shadow, 0 0 #0000), var(--tw-ring-shadow, 0 0 #0000), var(--tw-shadow);
}
.btn-outline.btn-active {
  --tw-border-opacity: 1;
  border-color: var(--fallback-bc,oklch(var(--bc)/var(--tw-border-opacity)));
  --tw-bg-opacity: 1;
  background-color: var(--fallback-bc,oklch(var(--bc)/var(--tw-bg-opacity)));
  --tw-text-opacity: 1;
  color: var(--fallback-b1,oklch(var(--b1)/var(--tw-text-opacity)));
}
.btn-outline.btn-primary {
  --tw-text-opacity: 1;
  color: var(--fallback-p,oklch(var(--p)/var(--tw-text-opacity)));
}
.btn-outline.btn-primary.btn-active {
  --tw-text-opacity: 1;
  color: var(--fallback-pc,oklch(var(--pc)/var(--tw-text-opacity)));
}
.btn-outline.btn-secondary {
  --tw-text-opacity: 1;
  color: var(--fallback-s,oklch(var(--s)/var(--tw-text-opacity)));
}
.btn-outline.btn-secondary.btn-active {
  --tw-text-opacity: 1;
  color: var(--fallback-sc,oklch(var(--sc)/var(--tw-text-opacity)));
}
.btn-outline.btn-accent {
  --tw-text-opacity: 1;
  color: var(--fallback-a,oklch(var(--a)/var(--tw-text-opacity)));
}
.btn-outline.btn-accent.btn-active {
  --tw-text-opacity: 1;
  color: var(--fallback-ac,oklch(var(--ac)/var(--tw-text-opacity)));
}
.btn-outline.btn-success {
  --tw-text-opacity: 1;
  color: var(--fallback-su,oklch(var(--su)/var(--tw-text-opacity)));
}
.btn-outline.btn-success.btn-active {
  --tw-text-opacity: 1;
  color: var(--fallback-suc,oklch(var(--suc)/var(--tw-text-opacity)));
}
.btn-outline.btn-info {
  --tw-text-opacity: 1;
  color: var(--fallback-in,oklch(var(--in)/var(--tw-text-opacity)));
}
.btn-outline.btn-info.btn-active {
  --tw-text-opacity: 1;
  color: var(--fallback-inc,oklch(var(--inc)/var(--tw-text-opacity)));
}
.btn-outline.btn-warning {
  --tw-text-opacity: 1;
  color: var(--fallback-wa,oklch(var(--wa)/var(--tw-text-opacity)));
}
.btn-outline.btn-warning.btn-active {
  --tw-text-opacity: 1;
  color: var(--fallback-wac,oklch(var(--wac)/var(--tw-text-opacity)));
}
.btn-outline.btn-error {
  --tw-text-opacity: 1;
  color: var(--fallback-er,oklch(var(--er)/var(--tw-text-opacity)));
}
.btn-outline.btn-error.btn-active {
  --tw-text-opacity: 1;
  color: var(--fallback-erc,oklch(var(--erc)/var(--tw-text-opacity)));
}
.btn.btn-disabled,
  .btn[disabled],
  .btn:disabled {
  --tw-border-opacity: 0;
  background-color: var(--fallback-n,oklch(var(--n)/var(--tw-bg-opacity)));
  --tw-bg-opacity: 0.2;
  color: var(--fallback-bc,oklch(var(--bc)/var(--tw-text-opacity)));
  --tw-text-opacity: 0.2;
}
.btn:is(input[type="checkbox"]:checked),
.btn:is(input[type="radio"]:checked) {
  --tw-border-opacity: 1;
  border-color: var(--fallback-p,oklch(var(--p)/var(--tw-border-opacity)));
  --tw-bg-opacity: 1;
  background-color: var(--fallback-p,oklch(var(--p)/var(--tw-bg-opacity)));
  --tw-text-opacity: 1;
  color: var(--fallback-pc,oklch(var(--pc)/var(--tw-text-opacity)));
}
.btn:is(input[type="checkbox"]:checked):focus-visible, .btn:is(input[type="radio"]:checked):focus-visible {
  outline-color: var(--fallback-p,oklch(var(--p)/1));
}
@keyframes button-pop {
  0% {
    transform: scale(var(--btn-focus-scale, 0.98));
  }
  40% {
    transform: scale(1.02);
  }
  100% {
    transform: scale(1);
  }
}
.card :where(figure:first-child) {
  overflow: hidden;
  border-start-start-radius: inherit;
  border-start-end-radius: inherit;
  border-end-start-radius: unset;
  border-end-end-radius: unset;
}
.card :where(figure:last-child) {
  overflow: hidden;
  border-start-start-radius: unset;
  border-start-end-radius: unset;
  border-end-start-radius: inherit;
  border-end-end-radius: inherit;
}
.card:focus-visible {
  outline: 2px solid currentColor;
  outline-offset: 2px;
}
.card.bordered {
  border-width: 1px;
  --tw-border-opacity: 1;
  border-color: var(--fallback-b2,oklch(var(--b2)/var(--tw-border-opacity)));
}
.card.compact .card-body {
  padding: 1rem;
  font-size: 0.875rem;
  line-height: 1.25rem;
}
.card-title {
  display: flex;
  align-items: center;
  gap: 0.5rem;
  font-size: 1.25rem;
  line-height: 1.75rem;
  font-weight: 600;
}
.card.image-full :where(figure) {
  overflow: hidden;
  border-radius: inherit;
}
.checkbox:focus {
  box-shadow: none;
}
.checkbox:focus-visible {
  outline-style: solid;
  outline-width: 2px;
  outline-offset: 2px;
  outline-color: var(--fallback-bc,oklch(var(--bc)/1));
}
.checkbox:disabled {
  border-width: 0px;
  cursor: not-allowed;
  border-color: transparent;
  --tw-bg-opacity: 1;
  background-color: var(--fallback-bc,oklch(var(--bc)/var(--tw-bg-opacity)));
  opacity: 0.2;
}
.checkbox:checked,
  .checkbox[aria-checked="true"] {
  background-repeat: no-repeat;
  animation: checkmark var(--animation-input, 0.2s) ease-out;
  background-color: var(--chkbg);
  background-image: linear-gradient(-45deg, transparent 65%, var(--chkbg) 65.99%),
      linear-gradient(45deg, transparent 75%, var(--chkbg) 75.99%),
      linear-gradient(-45deg, var(--chkbg) 40%, transparent 40.99%),
      linear-gradient(
        45deg,
        var(--chkbg) 30%,
        var(--chkfg) 30.99%,
        var(--chkfg) 40%,
        transparent 40.99%
      ),
      linear-gradient(-45deg, var(--chkfg) 50%, var(--chkbg) 50.99%);
}
.checkbox:indeterminate {
  --tw-bg-opacity: 1;
  background-color: var(--fallback-bc,oklch(var(--bc)/var(--tw-bg-opacity)));
  background-repeat: no-repeat;
  animation: checkmark var(--animation-input, 0.2s) ease-out;
  background-image: linear-gradient(90deg, transparent 80%, var(--chkbg) 80%),
      linear-gradient(-90deg, transparent 80%, var(--chkbg) 80%),
      linear-gradient(0deg, var(--chkbg) 43%, var(--chkfg) 43%, var(--chkfg) 57%, var(--chkbg) 57%);
}
@keyframes checkmark {
  0% {
    background-position-y: 5px;
  }
  50% {
    background-position-y: -2px;
  }
  100% {
    background-position-y: 0;
  }
}
details.collapse {
  width: 100%;
}
details.collapse summary {
  position: relative;
  display: block;
  outline: 2px solid transparent;
  outline-offset: 2px;
}
details.collapse summary::-webkit-details-marker {
  display: none;
}
.collapse:focus-visible {
  outline-style: solid;
  outline-width: 2px;
  outline-offset: 2px;
  outline-color: var(--fallback-bc,oklch(var(--bc)/1));
}
.collapse:has(.collapse-title:focus-visible),
.collapse:has(> input[type="checkbox"]:focus-visible),
.collapse:has(> input[type="radio"]:focus-visible) {
  outline-style: solid;
  outline-width: 2px;
  outline-offset: 2px;
  outline-color: var(--fallback-bc,oklch(var(--bc)/1));
}
.collapse-arrow > .collapse-title:after {
  position: absolute;
  display: block;
  height: 0.5rem;
  width: 0.5rem;
  --tw-translate-y: -100%;
  --tw-rotate: 45deg;
  transform: translate(var(--tw-translate-x), var(--tw-translate-y)) rotate(var(--tw-rotate)) skewX(var(--tw-skew-x)) skewY(var(--tw-skew-y)) scaleX(var(--tw-scale-x)) scaleY(var(--tw-scale-y));
  transition-property: all;
  transition-timing-function: cubic-bezier(0.4, 0, 0.2, 1);
  transition-timing-function: cubic-bezier(0, 0, 0.2, 1);
  transition-duration: 150ms;
  transition-duration: 0.2s;
  top: 1.9rem;
  inset-inline-end: 1.4rem;
  content: "";
  transform-origin: 75% 75%;
  box-shadow: 2px 2px;
  pointer-events: none;
}
.collapse-plus > .collapse-title:after {
  position: absolute;
  display: block;
  height: 0.5rem;
  width: 0.5rem;
  transition-property: all;
  transition-timing-function: cubic-bezier(0.4, 0, 0.2, 1);
  transition-timing-function: cubic-bezier(0, 0, 0.2, 1);
  transition-duration: 300ms;
  top: 0.9rem;
  inset-inline-end: 1.4rem;
  content: "+";
  pointer-events: none;
}
.collapse:not(.collapse-open):not(.collapse-close) > input[type="checkbox"],
.collapse:not(.collapse-open):not(.collapse-close) > input[type="radio"]:not(:checked),
.collapse:not(.collapse-open):not(.collapse-close) > .collapse-title {
  cursor: pointer;
}
.collapse:focus:not(.collapse-open):not(.collapse-close):not(.collapse[open]) > .collapse-title {
  cursor: unset;
}
.collapse-title {
  position: relative;
}
.collapse-title,
:where(.collapse > input[type="checkbox"]),
:where(.collapse > input[type="radio"]) {
  padding: 1rem;
  padding-inline-end: 3rem;
  min-height: 3.75rem;
  transition: background-color 0.2s ease-out;
}
.collapse[open] > :where(.collapse-content),
.collapse-open > :where(.collapse-content),
.collapse:focus:not(.collapse-close) > :where(.collapse-content),
.collapse:not(.collapse-close) > :where(input[type="checkbox"]:checked ~ .collapse-content),
.collapse:not(.collapse-close) > :where(input[type="radio"]:checked ~ .collapse-content) {
  padding-bottom: 1rem;
  transition: padding 0.2s ease-out,
    background-color 0.2s ease-out;
}
.collapse[open].collapse-arrow > .collapse-title:after,
.collapse-open.collapse-arrow > .collapse-title:after,
.collapse-arrow:focus:not(.collapse-close) > .collapse-title:after,
.collapse-arrow:not(.collapse-close) > input[type="checkbox"]:checked ~ .collapse-title:after,
.collapse-arrow:not(.collapse-close) > input[type="radio"]:checked ~ .collapse-title:after {
  --tw-translate-y: -50%;
  --tw-rotate: 225deg;
  transform: translate(var(--tw-translate-x), var(--tw-translate-y)) rotate(var(--tw-rotate)) skewX(var(--tw-skew-x)) skewY(var(--tw-skew-y)) scaleX(var(--tw-scale-x)) scaleY(var(--tw-scale-y));
}
.collapse[open].collapse-plus > .collapse-title:after,
.collapse-open.collapse-plus > .collapse-title:after,
.collapse-plus:focus:not(.collapse-close) > .collapse-title:after,
.collapse-plus:not(.collapse-close) > input[type="checkbox"]:checked ~ .collapse-title:after,
.collapse-plus:not(.collapse-close) > input[type="radio"]:checked ~ .collapse-title:after {
  content: "−";
}
.divider:not(:empty) {
  gap: 1rem;
}
.drawer-toggle:checked ~ .drawer-side > .drawer-overlay {
  background-color: #0006;
}
.drawer-toggle:focus-visible ~ .drawer-content label.drawer-button {
  outline-style: solid;
  outline-width: 2px;
  outline-offset: 2px;
}
.dropdown.dropdown-open .dropdown-content,
.dropdown:focus .dropdown-content,
.dropdown:focus-within .dropdown-content {
  --tw-scale-x: 1;
  --tw-scale-y: 1;
  transform: translate(var(--tw-translate-x), var(--tw-translate-y)) rotate(var(--tw-rotate)) skewX(var(--tw-skew-x)) skewY(var(--tw-skew-y)) scaleX(var(--tw-scale-x)) scaleY(var(--tw-scale-y));
}
.label-text {
  font-size: 0.875rem;
  line-height: 1.25rem;
  --tw-text-opacity: 1;
  color: var(--fallback-bc,oklch(var(--bc)/var(--tw-text-opacity)));
}
.label-text-alt {
  font-size: 0.75rem;
  line-height: 1rem;
  --tw-text-opacity: 1;
  color: var(--fallback-bc,oklch(var(--bc)/var(--tw-text-opacity)));
}
.input input {
  --tw-bg-opacity: 1;
  background-color: var(--fallback-p,oklch(var(--p)/var(--tw-bg-opacity)));
  background-color: transparent;
}
.input input:focus {
  outline: 2px solid transparent;
  outline-offset: 2px;
}
.input[list]::-webkit-calendar-picker-indicator {
  line-height: 1em;
}
.input-bordered {
  border-color: var(--fallback-bc,oklch(var(--bc)/0.2));
}
.input:focus,
  .input:focus-within {
  box-shadow: none;
  border-color: var(--fallback-bc,oklch(var(--bc)/0.2));
  outline-style: solid;
  outline-width: 2px;
  outline-offset: 2px;
  outline-color: var(--fallback-bc,oklch(var(--bc)/0.2));
}
.input:has(> input[disabled]),
  .input-disabled,
  .input:disabled,
  .input[disabled] {
  cursor: not-allowed;
  --tw-border-opacity: 1;
  border-color: var(--fallback-b2,oklch(var(--b2)/var(--tw-border-opacity)));
  --tw-bg-opacity: 1;
  background-color: var(--fallback-b2,oklch(var(--b2)/var(--tw-bg-opacity)));
  color: var(--fallback-bc,oklch(var(--bc)/0.4));
}
.input:has(> input[disabled])::-moz-placeholder, .input-disabled::-moz-placeholder, .input:disabled::-moz-placeholder, .input[disabled]::-moz-placeholder {
  color: var(--fallback-bc,oklch(var(--bc)/var(--tw-placeholder-opacity)));
  --tw-placeholder-opacity: 0.2;
}
.input:has(> input[disabled])::placeholder,
  .input-disabled::placeholder,
  .input:disabled::placeholder,
  .input[disabled]::placeholder {
  color: var(--fallback-bc,oklch(var(--bc)/var(--tw-placeholder-opacity)));
  --tw-placeholder-opacity: 0.2;
}
.input:has(> input[disabled]) > input[disabled] {
  cursor: not-allowed;
}
.input::-webkit-date-and-time-value {
  text-align: inherit;
}
.join > :where(*:not(:first-child)) {
  margin-top: 0px;
  margin-bottom: 0px;
  margin-inline-start: -1px;
}
.join > :where(*:not(:first-child)):is(.btn) {
  margin-inline-start: calc(var(--border-btn) * -1);
}
.join-item:focus {
  isolation: isolate;
}
.link:focus {
  outline: 2px solid transparent;
  outline-offset: 2px;
}
.link:focus-visible {
  outline: 2px solid currentColor;
  outline-offset: 2px;
}
.loading {
  pointer-events: none;
  display: inline-block;
  aspect-ratio: 1 / 1;
  width: 1.5rem;
  background-color: currentColor;
  -webkit-mask-size: 100%;
          mask-size: 100%;
  -webkit-mask-repeat: no-repeat;
          mask-repeat: no-repeat;
  -webkit-mask-position: center;
          mask-position: center;
  -webkit-mask-image: url("data:image/svg+xml,%3Csvg width='24' height='24' stroke='black' viewBox='0 0 24 24' xmlns='http://www.w3.org/2000/svg'%3E%3Cg transform-origin='center'%3E%3Ccircle cx='12' cy='12' r='9.5' fill='none' stroke-width='3' stroke-linecap='round'%3E%3CanimateTransform attributeName='transform' type='rotate' from='0 12 12' to='360 12 12' dur='2s' repeatCount='indefinite'/%3E%3Canimate attributeName='stroke-dasharray' values='0,150;42,150;42,150' keyTimes='0;0.475;1' dur='1.5s' repeatCount='indefinite'/%3E%3Canimate attributeName='stroke-dashoffset' values='0;-16;-59' keyTimes='0;0.475;1' dur='1.5s' repeatCount='indefinite'/%3E%3C/circle%3E%3C/g%3E%3C/svg%3E");
          mask-image: url("data:image/svg+xml,%3Csvg width='24' height='24' stroke='black' viewBox='0 0 24 24' xmlns='http://www.w3.org/2000/svg'%3E%3Cg transform-origin='center'%3E%3Ccircle cx='12' cy='12' r='9.5' fill='none' stroke-width='3' stroke-linecap='round'%3E%3CanimateTransform attributeName='transform' type='rotate' from='0 12 12' to='360 12 12' dur='2s' repeatCount='indefinite'/%3E%3Canimate attributeName='stroke-dasharray' values='0,150;42,150;42,150' keyTimes='0;0.475;1' dur='1.5s' repeatCount='indefinite'/%3E%3Canimate attributeName='stroke-dashoffset' values='0;-16;-59' keyTimes='0;0.475;1' dur='1.5s' repeatCount='indefinite'/%3E%3C/circle%3E%3C/g%3E%3C/svg%3E");
}
.loading-spinner {
  -webkit-mask-image: url("data:image/svg+xml,%3Csvg width='24' height='24' stroke='black' viewBox='0 0 24 24' xmlns='http://www.w3.org/2000/svg'%3E%3Cg transform-origin='center'%3E%3Ccircle cx='12' cy='12' r='9.5' fill='none' stroke-width='3' stroke-linecap='round'%3E%3CanimateTransform attributeName='transform' type='rotate' from='0 12 12' to='360 12 12' dur='2s' repeatCount='indefinite'/%3E%3Canimate attributeName='stroke-dasharray' values='0,150;42,150;42,150' keyTimes='0;0.475;1' dur='1.5s' repeatCount='indefinite'/%3E%3Canimate attributeName='stroke-dashoffset' values='0;-16;-59' keyTimes='0;0.475;1' dur='1.5s' repeatCount='indefinite'/%3E%3C/circle%3E%3C/g%3E%3C/svg%3E");
          mask-image: url("data:image/svg+xml,%3Csvg width='24' height='24' stroke='black' viewBox='0 0 24 24' xmlns='http://www.w3.org/2000/svg'%3E%3Cg transform-origin='center'%3E%3Ccircle cx='12' cy='12' r='9.5' fill='none' stroke-width='3' stroke-linecap='round'%3E%3CanimateTransform attributeName='transform' type='rotate' from='0 12 12' to='360 12 12' dur='2s' repeatCount='indefinite'/%3E%3Canimate attributeName='stroke-dasharray' values='0,150;42,150;42,150' keyTimes='0;0.475;1' dur='1.5s' repeatCount='indefinite'/%3E%3Canimate attributeName='stroke-dashoffset' values='0;-16;-59' keyTimes='0;0.475;1' dur='1.5s' repeatCount='indefinite'/%3E%3C/circle%3E%3C/g%3E%3C/svg%3E");
}
.loading-sm {
  width: 1.25rem;
}
.loading-md {
  width: 1.5rem;
}
.loading-lg {
  width: 2.5rem;
}
:where(.menu li:empty) {
  --tw-bg-opacity: 1;
  background-color: var(--fallback-bc,oklch(var(--bc)/var(--tw-bg-opacity)));
  opacity: 0.1;
  margin: 0.5rem 1rem;
  height: 1px;
}
.menu :where(li ul):before {
  position: absolute;
  bottom: 0.75rem;
  inset-inline-start: 0px;
  top: 0.75rem;
  width: 1px;
  --tw-bg-opacity: 1;
  background-color: var(--fallback-bc,oklch(var(--bc)/var(--tw-bg-opacity)));
  opacity: 0.1;
  content: "";
}
.menu :where(li:not(.menu-title) > *:not(ul, details, .menu-title, .btn)),
.menu :where(li:not(.menu-title) > details > summary:not(.menu-title)) {
  border-radius: var(--rounded-btn, 0.5rem);
  padding-left: 1rem;
  padding-right: 1rem;
  padding-top: 0.5rem;
  padding-bottom: 0.5rem;
  text-align: start;
  transition-property: color, background-color, border-color, text-decoration-color, fill, stroke, opacity, box-shadow, transform, filter, -webkit-backdrop-filter;
  transition-property: color, background-color, border-color, text-decoration-color, fill, stroke, opacity, box-shadow, transform, filter, backdrop-filter;
  transition-property: color, background-color, border-color, text-decoration-color, fill, stroke, opacity, box-shadow, transform, filter, backdrop-filter, -webkit-backdrop-filter;
  transition-timing-function: cubic-bezier(0.4, 0, 0.2, 1);
  transition-timing-function: cubic-bezier(0, 0, 0.2, 1);
  transition-duration: 200ms;
  text-wrap: balance;
}
:where(.menu li:not(.menu-title, .disabled) > *:not(ul, details, .menu-title)):not(summary, .active, .btn).focus, :where(.menu li:not(.menu-title, .disabled) > *:not(ul, details, .menu-title)):not(summary, .active, .btn):focus, :where(.menu li:not(.menu-title, .disabled) > *:not(ul, details, .menu-title)):is(summary):not(.active, .btn):focus-visible, :where(.menu li:not(.menu-title, .disabled) > details > summary:not(.menu-title)):not(summary, .active, .btn).focus, :where(.menu li:not(.menu-title, .disabled) > details > summary:not(.menu-title)):not(summary, .active, .btn):focus, :where(.menu li:not(.menu-title, .disabled) > details > summary:not(.menu-title)):is(summary):not(.active, .btn):focus-visible {
  cursor: pointer;
  background-color: var(--fallback-bc,oklch(var(--bc)/0.1));
  --tw-text-opacity: 1;
  color: var(--fallback-bc,oklch(var(--bc)/var(--tw-text-opacity)));
  outline: 2px solid transparent;
  outline-offset: 2px;
}
.menu li > *:not(ul, .menu-title, details, .btn):active,
.menu li > *:not(ul, .menu-title, details, .btn).active,
.menu li > details > summary:active {
  --tw-bg-opacity: 1;
  background-color: var(--fallback-n,oklch(var(--n)/var(--tw-bg-opacity)));
  --tw-text-opacity: 1;
  color: var(--fallback-nc,oklch(var(--nc)/var(--tw-text-opacity)));
}
.menu :where(li > details > summary)::-webkit-details-marker {
  display: none;
}
.menu :where(li > details > summary):after,
.menu :where(li > .menu-dropdown-toggle):after {
  justify-self: end;
  display: block;
  margin-top: -0.5rem;
  height: 0.5rem;
  width: 0.5rem;
  transform: rotate(45deg);
  transition-property: transform, margin-top;
  transition-duration: 0.3s;
  transition-timing-function: cubic-bezier(0.4, 0, 0.2, 1);
  content: "";
  transform-origin: 75% 75%;
  box-shadow: 2px 2px;
  pointer-events: none;
}
.menu :where(li > details[open] > summary):after,
.menu :where(li > .menu-dropdown-toggle.menu-dropdown-show):after {
  transform: rotate(225deg);
  margin-top: 0;
}
.mockup-code:before {
  content: "";
  margin-bottom: 1rem;
  display: block;
  height: 0.75rem;
  width: 0.75rem;
  border-radius: 9999px;
  opacity: 0.3;
  box-shadow: 1.4em 0,
        2.8em 0,
        4.2em 0;
}
.mockup-code pre {
  padding-right: 1.25rem;
}
.mockup-code pre:before {
  content: "";
  margin-right: 2ch;
}
.mockup-phone .display {
  overflow: hidden;
  border-radius: 40px;
  margin-top: -25px;
}
.mockup-browser .mockup-browser-toolbar .input {
  position: relative;
  margin-left: auto;
  margin-right: auto;
  display: block;
  height: 1.75rem;
  width: 24rem;
  overflow: hidden;
  text-overflow: ellipsis;
  white-space: nowrap;
  --tw-bg-opacity: 1;
  background-color: var(--fallback-b2,oklch(var(--b2)/var(--tw-bg-opacity)));
  padding-left: 2rem;
  direction: ltr;
}
.mockup-browser .mockup-browser-toolbar .input:before {
  content: "";
  position: absolute;
  left: 0.5rem;
  top: 50%;
  aspect-ratio: 1 / 1;
  height: 0.75rem;
  --tw-translate-y: -50%;
  transform: translate(var(--tw-translate-x), var(--tw-translate-y)) rotate(var(--tw-rotate)) skewX(var(--tw-skew-x)) skewY(var(--tw-skew-y)) scaleX(var(--tw-scale-x)) scaleY(var(--tw-scale-y));
  border-radius: 9999px;
  border-width: 2px;
  border-color: currentColor;
  opacity: 0.6;
}
.mockup-browser .mockup-browser-toolbar .input:after {
  content: "";
  position: absolute;
  left: 1.25rem;
  top: 50%;
  height: 0.5rem;
  --tw-translate-y: 25%;
  --tw-rotate: -45deg;
  transform: translate(var(--tw-translate-x), var(--tw-translate-y)) rotate(var(--tw-rotate)) skewX(var(--tw-skew-x)) skewY(var(--tw-skew-y)) scaleX(var(--tw-scale-x)) scaleY(var(--tw-scale-y));
  border-radius: 9999px;
  border-width: 1px;
  border-color: currentColor;
  opacity: 0.6;
}
.modal:not(dialog:not(.modal-open)),
  .modal::backdrop {
  background-color: #0006;
  animation: modal-pop 0.2s ease-out;
}
.modal-backdrop {
  z-index: -1;
  grid-column-start: 1;
  grid-row-start: 1;
  display: grid;
  align-self: stretch;
  justify-self: stretch;
  color: transparent;
}
.modal-open .modal-box,
.modal-toggle:checked + .modal .modal-box,
.modal:target .modal-box,
.modal[open] .modal-box {
  --tw-translate-y: 0px;
  --tw-scale-x: 1;
  --tw-scale-y: 1;
  transform: translate(var(--tw-translate-x), var(--tw-translate-y)) rotate(var(--tw-rotate)) skewX(var(--tw-skew-x)) skewY(var(--tw-skew-y)) scaleX(var(--tw-scale-x)) scaleY(var(--tw-scale-y));
}
.modal-action > :not([hidden]) ~ :not([hidden]) {
  --tw-space-x-reverse: 0;
  margin-right: calc(0.5rem * var(--tw-space-x-reverse));
  margin-left: calc(0.5rem * calc(1 - var(--tw-space-x-reverse)));
}
.modal-action:where([dir="rtl"], [dir="rtl"] *) > :not([hidden]) ~ :not([hidden]) {
  --tw-space-x-reverse: 1;
}
@keyframes modal-pop {
  0% {
    opacity: 0;
  }
}
.progress::-moz-progress-bar {
  border-radius: var(--rounded-box, 1rem);
  background-color: currentColor;
}
.progress-info::-moz-progress-bar {
  border-radius: var(--rounded-box, 1rem);
  --tw-bg-opacity: 1;
  background-color: var(--fallback-in,oklch(var(--in)/var(--tw-bg-opacity)));
}
.progress-success::-moz-progress-bar {
  border-radius: var(--rounded-box, 1rem);
  --tw-bg-opacity: 1;
  background-color: var(--fallback-su,oklch(var(--su)/var(--tw-bg-opacity)));
}
.progress-warning::-moz-progress-bar {
  border-radius: var(--rounded-box, 1rem);
  --tw-bg-opacity: 1;
  background-color: var(--fallback-wa,oklch(var(--wa)/var(--tw-bg-opacity)));
}
.progress-error::-moz-progress-bar {
  border-radius: var(--rounded-box, 1rem);
  --tw-bg-opacity: 1;
  background-color: var(--fallback-er,oklch(var(--er)/var(--tw-bg-opacity)));
}
.progress:indeterminate {
  --progress-color: var(--fallback-bc,oklch(var(--bc)/1));
  background-image: repeating-linear-gradient(
    90deg,
    var(--progress-color) -1%,
    var(--progress-color) 10%,
    transparent 10%,
    transparent 90%
  );
  background-size: 200%;
  background-position-x: 15%;
  animation: progress-loading 5s ease-in-out infinite;
}
.progress-info:indeterminate {
  --progress-color: var(--fallback-in,oklch(var(--in)/1));
}
.progress-success:indeterminate {
  --progress-color: var(--fallback-su,oklch(var(--su)/1));
}
.progress-warning:indeterminate {
  --progress-color: var(--fallback-wa,oklch(var(--wa)/1));
}
.progress-error:indeterminate {
  --progress-color: var(--fallback-er,oklch(var(--er)/1));
}
.progress::-webkit-progress-bar {
  border-radius: var(--rounded-box, 1rem);
  background-color: transparent;
}
.progress::-webkit-progress-value {
  border-radius: var(--rounded-box, 1rem);
  background-color: currentColor;
}
.progress-info::-webkit-progress-value {
  --tw-bg-opacity: 1;
  background-color: var(--fallback-in,oklch(var(--in)/var(--tw-bg-opacity)));
}
.progress-success::-webkit-progress-value {
  --tw-bg-opacity: 1;
  background-color: var(--fallback-su,oklch(var(--su)/var(--tw-bg-opacity)));
}
.progress-warning::-webkit-progress-value {
  --tw-bg-opacity: 1;
  background-color: var(--fallback-wa,oklch(var(--wa)/var(--tw-bg-opacity)));
}
.progress-error::-webkit-progress-value {
  --tw-bg-opacity: 1;
  background-color: var(--fallback-er,oklch(var(--er)/var(--tw-bg-opacity)));
}
.progress:indeterminate::-moz-progress-bar {
  background-color: transparent;
  background-image: repeating-linear-gradient(
    90deg,
    var(--progress-color) -1%,
    var(--progress-color) 10%,
    transparent 10%,
    transparent 90%
  );
  background-size: 200%;
  background-position-x: 15%;
  animation: progress-loading 5s ease-in-out infinite;
}
@keyframes progress-loading {
  50% {
    background-position-x: -115%;
  }
}
.radio:focus {
  box-shadow: none;
}
.radio:focus-visible {
  outline-style: solid;
  outline-width: 2px;
  outline-offset: 2px;
  outline-color: var(--fallback-bc,oklch(var(--bc)/1));
}
.radio:checked,
  .radio[aria-checked="true"] {
  --tw-bg-opacity: 1;
  background-color: var(--fallback-bc,oklch(var(--bc)/var(--tw-bg-opacity)));
  background-image: none;
  animation: radiomark var(--animation-input, 0.2s) ease-out;
  box-shadow: 0 0 0 4px var(--fallback-b1,oklch(var(--b1)/1)) inset,
      0 0 0 4px var(--fallback-b1,oklch(var(--b1)/1)) inset;
}
.radio:disabled {
  cursor: not-allowed;
  opacity: 0.2;
}
@keyframes radiomark {
  0% {
    box-shadow: 0 0 0 12px var(--fallback-b1,oklch(var(--b1)/1)) inset,
      0 0 0 12px var(--fallback-b1,oklch(var(--b1)/1)) inset;
  }
  50% {
    box-shadow: 0 0 0 3px var(--fallback-b1,oklch(var(--b1)/1)) inset,
      0 0 0 3px var(--fallback-b1,oklch(var(--b1)/1)) inset;
  }
  100% {
    box-shadow: 0 0 0 4px var(--fallback-b1,oklch(var(--b1)/1)) inset,
      0 0 0 4px var(--fallback-b1,oklch(var(--b1)/1)) inset;
  }
}
.range:focus-visible::-webkit-slider-thumb {
  --focus-shadow: 0 0 0 6px var(--fallback-b1,oklch(var(--b1)/1)) inset, 0 0 0 2rem var(--range-shdw) inset;
}
.range:focus-visible::-moz-range-thumb {
  --focus-shadow: 0 0 0 6px var(--fallback-b1,oklch(var(--b1)/1)) inset, 0 0 0 2rem var(--range-shdw) inset;
}
.range::-webkit-slider-runnable-track {
  height: 0.5rem;
  width: 100%;
  border-radius: var(--rounded-box, 1rem);
  background-color: var(--fallback-bc,oklch(var(--bc)/0.1));
}
.range::-moz-range-track {
  height: 0.5rem;
  width: 100%;
  border-radius: var(--rounded-box, 1rem);
  background-color: var(--fallback-bc,oklch(var(--bc)/0.1));
}
.range::-webkit-slider-thumb {
  position: relative;
  height: 1.5rem;
  width: 1.5rem;
  border-radius: var(--rounded-box, 1rem);
  border-style: none;
  --tw-bg-opacity: 1;
  background-color: var(--fallback-b1,oklch(var(--b1)/var(--tw-bg-opacity)));
  appearance: none;
  -webkit-appearance: none;
  top: 50%;
  color: var(--range-shdw);
  transform: translateY(-50%);
  --filler-size: 100rem;
  --filler-offset: 0.6rem;
  box-shadow: 0 0 0 3px var(--range-shdw) inset,
      var(--focus-shadow, 0 0),
      calc(var(--filler-size) * -1 - var(--filler-offset)) 0 0 var(--filler-size);
}
.range::-moz-range-thumb {
  position: relative;
  height: 1.5rem;
  width: 1.5rem;
  border-radius: var(--rounded-box, 1rem);
  border-style: none;
  --tw-bg-opacity: 1;
  background-color: var(--fallback-b1,oklch(var(--b1)/var(--tw-bg-opacity)));
  top: 50%;
  color: var(--range-shdw);
  --filler-size: 100rem;
  --filler-offset: 0.5rem;
  box-shadow: 0 0 0 3px var(--range-shdw) inset,
      var(--focus-shadow, 0 0),
      calc(var(--filler-size) * -1 - var(--filler-offset)) 0 0 var(--filler-size);
}
@keyframes rating-pop {
  0% {
    transform: translateY(-0.125em);
  }
  40% {
    transform: translateY(-0.125em);
  }
  100% {
    transform: translateY(0);
  }
}
.select-bordered {
  border-color: var(--fallback-bc,oklch(var(--bc)/0.2));
}
.select:focus {
  box-shadow: none;
  border-color: var(--fallback-bc,oklch(var(--bc)/0.2));
  outline-style: solid;
  outline-width: 2px;
  outline-offset: 2px;
  outline-color: var(--fallback-bc,oklch(var(--bc)/0.2));
}
.select-disabled,
  .select:disabled,
  .select[disabled] {
  cursor: not-allowed;
  --tw-border-opacity: 1;
  border-color: var(--fallback-b2,oklch(var(--b2)/var(--tw-border-opacity)));
  --tw-bg-opacity: 1;
  background-color: var(--fallback-b2,oklch(var(--b2)/var(--tw-bg-opacity)));
  color: var(--fallback-bc,oklch(var(--bc)/0.4));
}
.select-disabled::-moz-placeholder, .select:disabled::-moz-placeholder, .select[disabled]::-moz-placeholder {
  color: var(--fallback-bc,oklch(var(--bc)/var(--tw-placeholder-opacity)));
  --tw-placeholder-opacity: 0.2;
}
.select-disabled::placeholder,
  .select:disabled::placeholder,
  .select[disabled]::placeholder {
  color: var(--fallback-bc,oklch(var(--bc)/var(--tw-placeholder-opacity)));
  --tw-placeholder-opacity: 0.2;
}
.select-multiple,
  .select[multiple],
  .select[size].select:not([size="1"]) {
  background-image: none;
  padding-right: 1rem;
}
[dir="rtl"] .select {
  background-position: calc(0% + 12px) calc(1px + 50%),
    calc(0% + 16px) calc(1px + 50%);
}
@keyframes skeleton {
  from {
    background-position: 150%;
  }
  to {
    background-position: -50%;
  }
}
:where(.stats) > :not([hidden]) ~ :not([hidden]) {
  --tw-divide-x-reverse: 0;
  border-right-width: calc(1px * var(--tw-divide-x-reverse));
  border-left-width: calc(1px * calc(1 - var(--tw-divide-x-reverse)));
  --tw-divide-y-reverse: 0;
  border-top-width: calc(0px * calc(1 - var(--tw-divide-y-reverse)));
  border-bottom-width: calc(0px * var(--tw-divide-y-reverse));
}
[dir="rtl"] .stats > *:not([hidden]) ~ *:not([hidden]) {
  --tw-divide-x-reverse: 1;
}
.steps .step:before {
  top: 0px;
  grid-column-start: 1;
  grid-row-start: 1;
  height: 0.5rem;
  width: 100%;
  transform: translate(var(--tw-translate-x), var(--tw-translate-y)) rotate(var(--tw-rotate)) skewX(var(--tw-skew-x)) skewY(var(--tw-skew-y)) scaleX(var(--tw-scale-x)) scaleY(var(--tw-scale-y));
  --tw-bg-opacity: 1;
  background-color: var(--fallback-b3,oklch(var(--b3)/var(--tw-bg-opacity)));
  --tw-text-opacity: 1;
  color: var(--fallback-bc,oklch(var(--bc)/var(--tw-text-opacity)));
  content: "";
  margin-inline-start: -100%;
}
.steps .step:after {
  content: counter(step);
  counter-increment: step;
  z-index: 1;
  position: relative;
  grid-column-start: 1;
  grid-row-start: 1;
  display: grid;
  height: 2rem;
  width: 2rem;
  place-items: center;
  place-self: center;
  border-radius: 9999px;
  --tw-bg-opacity: 1;
  background-color: var(--fallback-b3,oklch(var(--b3)/var(--tw-bg-opacity)));
  --tw-text-opacity: 1;
  color: var(--fallback-bc,oklch(var(--bc)/var(--tw-text-opacity)));
}
.steps .step:first-child:before {
  content: none;
}
.steps .step[data-content]:after {
  content: attr(data-content);
}
.swap-rotate .swap-on,
.swap-rotate .swap-indeterminate,
.swap-rotate input:indeterminate ~ .swap-on {
  --tw-rotate: 45deg;
  transform: translate(var(--tw-translate-x), var(--tw-translate-y)) rotate(var(--tw-rotate)) skewX(var(--tw-skew-x)) skewY(var(--tw-skew-y)) scaleX(var(--tw-scale-x)) scaleY(var(--tw-scale-y));
}
.swap-rotate input:checked ~ .swap-off,
.swap-active:where(.swap-rotate) .swap-off,
.swap-rotate input:indeterminate ~ .swap-off {
  --tw-rotate: -45deg;
  transform: translate(var(--tw-translate-x), var(--tw-translate-y)) rotate(var(--tw-rotate)) skewX(var(--tw-skew-x)) skewY(var(--tw-skew-y)) scaleX(var(--tw-scale-x)) scaleY(var(--tw-scale-y));
}
.swap-rotate input:checked ~ .swap-on,
.swap-active:where(.swap-rotate) .swap-on,
.swap-rotate input:indeterminate ~ .swap-indeterminate {
  --tw-rotate: 0deg;
  transform: translate(var(--tw-translate-x), var(--tw-translate-y)) rotate(var(--tw-rotate)) skewX(var(--tw-skew-x)) skewY(var(--tw-skew-y)) scaleX(var(--tw-scale-x)) scaleY(var(--tw-scale-y));
}
.swap-flip .swap-on,
.swap-flip .swap-indeterminate,
.swap-flip input:indeterminate ~ .swap-on {
  transform: rotateY(180deg);
  backface-visibility: hidden;
  opacity: 1;
}
.swap-flip input:checked ~ .swap-off,
.swap-active:where(.swap-flip) .swap-off,
.swap-flip input:indeterminate ~ .swap-off {
  transform: rotateY(-180deg);
  backface-visibility: hidden;
  opacity: 1;
}
.swap-flip input:checked ~ .swap-on,
.swap-active:where(.swap-flip) .swap-on,
.swap-flip input:indeterminate ~ .swap-indeterminate {
  transform: rotateY(0deg);
}
.tabs-lifted > .tab:focus-visible {
  border-end-end-radius: 0;
  border-end-start-radius: 0;
}
.tab:is(.tab-active, [aria-selected="true"]):not(.tab-disabled):not([disabled]), .tab:is(input:checked) {
  border-color: var(--fallback-bc,oklch(var(--bc)/var(--tw-border-opacity)));
  --tw-border-opacity: 1;
  --tw-text-opacity: 1;
}
.tab:focus {
  outline: 2px solid transparent;
  outline-offset: 2px;
}
.tab:focus-visible {
  outline: 2px solid currentColor;
  outline-offset: -5px;
}
.tab-disabled,
  .tab[disabled] {
  cursor: not-allowed;
  color: var(--fallback-bc,oklch(var(--bc)/var(--tw-text-opacity)));
  --tw-text-opacity: 0.2;
}
.tabs-bordered > .tab {
  border-color: var(--fallback-bc,oklch(var(--bc)/var(--tw-border-opacity)));
  --tw-border-opacity: 0.2;
  border-style: solid;
  border-bottom-width: calc(var(--tab-border, 1px) + 1px);
}
.tabs-lifted > .tab {
  border: var(--tab-border, 1px) solid transparent;
  border-width: 0 0 var(--tab-border, 1px) 0;
  border-start-start-radius: var(--tab-radius, 0.5rem);
  border-start-end-radius: var(--tab-radius, 0.5rem);
  border-bottom-color: var(--tab-border-color);
  padding-inline-start: var(--tab-padding, 1rem);
  padding-inline-end: var(--tab-padding, 1rem);
  padding-top: var(--tab-border, 1px);
}
.tabs-lifted > .tab:is(.tab-active, [aria-selected="true"]):not(.tab-disabled):not([disabled]), .tabs-lifted > .tab:is(input:checked) {
  background-color: var(--tab-bg);
  border-width: var(--tab-border, 1px) var(--tab-border, 1px) 0 var(--tab-border, 1px);
  border-inline-start-color: var(--tab-border-color);
  border-inline-end-color: var(--tab-border-color);
  border-top-color: var(--tab-border-color);
  padding-inline-start: calc(var(--tab-padding, 1rem) - var(--tab-border, 1px));
  padding-inline-end: calc(var(--tab-padding, 1rem) - var(--tab-border, 1px));
  padding-bottom: var(--tab-border, 1px);
  padding-top: 0;
}
.tabs-lifted > .tab:is(.tab-active, [aria-selected="true"]):not(.tab-disabled):not([disabled]):before, .tabs-lifted > .tab:is(input:checked):before {
  z-index: 1;
  content: "";
  display: block;
  position: absolute;
  width: calc(100% + var(--tab-radius, 0.5rem) * 2);
  height: var(--tab-radius, 0.5rem);
  bottom: 0;
  background-size: var(--tab-radius, 0.5rem);
  background-position: top left,
        top right;
  background-repeat: no-repeat;
  --tab-grad: calc(69% - var(--tab-border, 1px));
  --radius-start: radial-gradient(
        circle at top left,
        transparent var(--tab-grad),
        var(--tab-border-color) calc(var(--tab-grad) + 0.25px),
        var(--tab-border-color) calc(var(--tab-grad) + var(--tab-border, 1px)),
        var(--tab-bg) calc(var(--tab-grad) + var(--tab-border, 1px) + 0.25px)
      );
  --radius-end: radial-gradient(
        circle at top right,
        transparent var(--tab-grad),
        var(--tab-border-color) calc(var(--tab-grad) + 0.25px),
        var(--tab-border-color) calc(var(--tab-grad) + var(--tab-border, 1px)),
        var(--tab-bg) calc(var(--tab-grad) + var(--tab-border, 1px) + 0.25px)
      );
  background-image: var(--radius-start), var(--radius-end);
}
.tabs-lifted > .tab:is(.tab-active, [aria-selected="true"]):not(.tab-disabled):not([disabled]):first-child:before, .tabs-lifted > .tab:is(input:checked):first-child:before {
  background-image: var(--radius-end);
  background-position: top right;
}
[dir="rtl"] .tabs-lifted > .tab:is(.tab-active, [aria-selected="true"]):not(.tab-disabled):not([disabled]):first-child:before, [dir="rtl"] .tabs-lifted > .tab:is(input:checked):first-child:before {
  background-image: var(--radius-start);
  background-position: top left;
}
.tabs-lifted > .tab:is(.tab-active, [aria-selected="true"]):not(.tab-disabled):not([disabled]):last-child:before, .tabs-lifted > .tab:is(input:checked):last-child:before {
  background-image: var(--radius-start);
  background-position: top left;
}
[dir="rtl"] .tabs-lifted > .tab:is(.tab-active, [aria-selected="true"]):not(.tab-disabled):not([disabled]):last-child:before, [dir="rtl"] .tabs-lifted > .tab:is(input:checked):last-child:before {
  background-image: var(--radius-end);
  background-position: top right;
}
.tabs-lifted
  > :is(.tab-active, [aria-selected="true"]):not(.tab-disabled):not([disabled])
  + .tabs-lifted
  :is(.tab-active, [aria-selected="true"]):not(.tab-disabled):not([disabled]):before, .tabs-lifted > .tab:is(input:checked) + .tabs-lifted .tab:is(input:checked):before {
  background-image: var(--radius-end);
  background-position: top right;
}
.tabs-boxed {
  border-radius: var(--rounded-btn, 0.5rem);
  --tw-bg-opacity: 1;
  background-color: var(--fallback-b2,oklch(var(--b2)/var(--tw-bg-opacity)));
  padding: 0.25rem;
}
.tabs-boxed .tab {
  border-radius: var(--rounded-btn, 0.5rem);
}
.tabs-boxed :is(.tab-active, [aria-selected="true"]):not(.tab-disabled):not([disabled]), .tabs-boxed :is(input:checked) {
  --tw-bg-opacity: 1;
  background-color: var(--fallback-p,oklch(var(--p)/var(--tw-bg-opacity)));
  --tw-text-opacity: 1;
  color: var(--fallback-pc,oklch(var(--pc)/var(--tw-text-opacity)));
}
.table:where([dir="rtl"], [dir="rtl"] *) {
  text-align: right;
}
.table :where(th, td) {
  padding-left: 1rem;
  padding-right: 1rem;
  padding-top: 0.75rem;
  padding-bottom: 0.75rem;
  vertical-align: middle;
}
.table tr.active,
  .table tr.active:nth-child(even),
  .table-zebra tbody tr:nth-child(even) {
  --tw-bg-opacity: 1;
  background-color: var(--fallback-b2,oklch(var(--b2)/var(--tw-bg-opacity)));
}
.table-zebra tr.active,
    .table-zebra tr.active:nth-child(even),
    .table-zebra-zebra tbody tr:nth-child(even) {
  --tw-bg-opacity: 1;
  background-color: var(--fallback-b3,oklch(var(--b3)/var(--tw-bg-opacity)));
}
.table :where(thead tr, tbody tr:not(:last-child), tbody tr:first-child:last-child) {
  border-bottom-width: 1px;
  --tw-border-opacity: 1;
  border-bottom-color: var(--fallback-b2,oklch(var(--b2)/var(--tw-border-opacity)));
}
.table :where(thead, tfoot) {
  white-space: nowrap;
  font-size: 0.75rem;
  line-height: 1rem;
  font-weight: 700;
  color: var(--fallback-bc,oklch(var(--bc)/0.6));
}
.table :where(tfoot) {
  border-top-width: 1px;
  --tw-border-opacity: 1;
  border-top-color: var(--fallback-b2,oklch(var(--b2)/var(--tw-border-opacity)));
}
.textarea-bordered {
  border-color: var(--fallback-bc,oklch(var(--bc)/0.2));
}
.textarea:focus {
  box-shadow: none;
  border-color: var(--fallback-bc,oklch(var(--bc)/0.2));
  outline-style: solid;
  outline-width: 2px;
  outline-offset: 2px;
  outline-color: var(--fallback-bc,oklch(var(--bc)/0.2));
}
.textarea-disabled,
  .textarea:disabled,
  .textarea[disabled] {
  cursor: not-allowed;
  --tw-border-opacity: 1;
  border-color: var(--fallback-b2,oklch(var(--b2)/var(--tw-border-opacity)));
  --tw-bg-opacity: 1;
  background-color: var(--fallback-b2,oklch(var(--b2)/var(--tw-bg-opacity)));
  color: var(--fallback-bc,oklch(var(--bc)/0.4));
}
.textarea-disabled::-moz-placeholder, .textarea:disabled::-moz-placeholder, .textarea[disabled]::-moz-placeholder {
  color: var(--fallback-bc,oklch(var(--bc)/var(--tw-placeholder-opacity)));
  --tw-placeholder-opacity: 0.2;
}
.textarea-disabled::placeholder,
  .textarea:disabled::placeholder,
  .textarea[disabled]::placeholder {
  color: var(--fallback-bc,oklch(var(--bc)/var(--tw-placeholder-opacity)));
  --tw-placeholder-opacity: 0.2;
}
.toast > * {
  animation: toast-pop 0.25s ease-out;
}
@keyframes toast-pop {
  0% {
    transform: scale(0.9);
    opacity: 0;
  }
  100% {
    transform: scale(1);
    opacity: 1;
  }
}
[dir="rtl"] .toggle {
  --handleoffsetcalculator: calc(var(--handleoffset) * 1);
}
.toggle:focus-visible {
  outline-style: solid;
  outline-width: 2px;
  outline-offset: 2px;
  outline-color: var(--fallback-bc,oklch(var(--bc)/0.2));
}
.toggle:hover {
  background-color: currentColor;
}
.toggle:checked,
  .toggle[aria-checked="true"] {
  background-image: none;
  --handleoffsetcalculator: var(--handleoffset);
  --tw-text-opacity: 1;
  color: var(--fallback-bc,oklch(var(--bc)/var(--tw-text-opacity)));
}
[dir="rtl"] .toggle:checked, [dir="rtl"] .toggle[aria-checked="true"] {
  --handleoffsetcalculator: calc(var(--handleoffset) * -1);
}
.toggle:indeterminate {
  --tw-text-opacity: 1;
  color: var(--fallback-bc,oklch(var(--bc)/var(--tw-text-opacity)));
  box-shadow: calc(var(--handleoffset) / 2) 0 0 2px var(--tglbg) inset,
      calc(var(--handleoffset) / -2) 0 0 2px var(--tglbg) inset,
      0 0 0 2px var(--tglbg) inset;
}
[dir="rtl"] .toggle:indeterminate {
  box-shadow: calc(var(--handleoffset) / 2) 0 0 2px var(--tglbg) inset,
        calc(var(--handleoffset) / -2) 0 0 2px var(--tglbg) inset,
        0 0 0 2px var(--tglbg) inset;
}
.toggle:disabled {
  cursor: not-allowed;
  --tw-border-opacity: 1;
  border-color: var(--fallback-bc,oklch(var(--bc)/var(--tw-border-opacity)));
  background-color: transparent;
  opacity: 0.3;
  --togglehandleborder: 0 0 0 3px var(--fallback-bc,oklch(var(--bc)/1)) inset,
      var(--handleoffsetcalculator) 0 0 3px var(--fallback-bc,oklch(var(--bc)/1)) inset;
}
:root .prose {
  --tw-prose-body: var(--fallback-bc,oklch(var(--bc)/0.8));
  --tw-prose-headings: var(--fallback-bc,oklch(var(--bc)/1));
  --tw-prose-lead: var(--fallback-bc,oklch(var(--bc)/1));
  --tw-prose-links: var(--fallback-bc,oklch(var(--bc)/1));
  --tw-prose-bold: var(--fallback-bc,oklch(var(--bc)/1));
  --tw-prose-counters: var(--fallback-bc,oklch(var(--bc)/1));
  --tw-prose-bullets: var(--fallback-bc,oklch(var(--bc)/0.5));
  --tw-prose-hr: var(--fallback-bc,oklch(var(--bc)/0.2));
  --tw-prose-quotes: var(--fallback-bc,oklch(var(--bc)/1));
  --tw-prose-quote-borders: var(--fallback-bc,oklch(var(--bc)/0.2));
  --tw-prose-captions: var(--fallback-bc,oklch(var(--bc)/0.5));
  --tw-prose-code: var(--fallback-bc,oklch(var(--bc)/1));
  --tw-prose-pre-code: var(--fallback-nc,oklch(var(--nc)/1));
  --tw-prose-pre-bg: var(--fallback-n,oklch(var(--n)/1));
  --tw-prose-th-borders: var(--fallback-bc,oklch(var(--bc)/0.5));
  --tw-prose-td-borders: var(--fallback-bc,oklch(var(--bc)/0.2));
}
.prose :where(code):not(:where([class~="not-prose"] *, pre *)) {
  padding: 1px 8px;
  border-radius: var(--rounded-badge);
  font-weight: initial;
  background-color: var(--fallback-bc,oklch(var(--bc)/0.1));
}
.prose :where(code):not(:where([class~="not-prose"], [class~="not-prose"] *))::before, .prose :where(code):not(:where([class~="not-prose"], [class~="not-prose"] *))::after {
  display: none;
}
.prose pre code {
  border-radius: 0;
  padding: 0;
}
.prose :where(tbody tr, thead):not(:where([class~="not-prose"] *)) {
  border-bottom-color: var(--fallback-bc,oklch(var(--bc)/0.2));
}
.glass,
  .glass.btn-active {
  border: none;
  -webkit-backdrop-filter: blur(var(--glass-blur, 40px));
          backdrop-filter: blur(var(--glass-blur, 40px));
  background-color: transparent;
  background-image: linear-gradient(
        135deg,
        rgb(255 255 255 / var(--glass-opacity, 30%)) 0%,
        rgb(0 0 0 / 0%) 100%
      ),
      linear-gradient(
        var(--glass-reflex-degree, 100deg),
        rgb(255 255 255 / var(--glass-reflex-opacity, 10%)) 25%,
        rgb(0 0 0 / 0%) 25%
      );
  box-shadow: 0 0 0 1px rgb(255 255 255 / var(--glass-border-opacity, 10%)) inset,
      0 0 0 2px rgb(0 0 0 / 5%);
  text-shadow: 0 1px rgb(0 0 0 / var(--glass-text-shadow-opacity, 5%));
}
@media (hover: hover) {
  .glass.btn-active {
    border: none;
    -webkit-backdrop-filter: blur(var(--glass-blur, 40px));
            backdrop-filter: blur(var(--glass-blur, 40px));
    background-color: transparent;
    background-image: linear-gradient(
          135deg,
          rgb(255 255 255 / var(--glass-opacity, 30%)) 0%,
          rgb(0 0 0 / 0%) 100%
        ),
        linear-gradient(
          var(--glass-reflex-degree, 100deg),
          rgb(255 255 255 / var(--glass-reflex-opacity, 10%)) 25%,
          rgb(0 0 0 / 0%) 25%
        );
    box-shadow: 0 0 0 1px rgb(255 255 255 / var(--glass-border-opacity, 10%)) inset,
        0 0 0 2px rgb(0 0 0 / 5%);
    text-shadow: 0 1px rgb(0 0 0 / var(--glass-text-shadow-opacity, 5%));
  }
}
.badge-sm {
  height: 1rem;
  font-size: 0.75rem;
  line-height: 1rem;
  padding-left: 0.438rem;
  padding-right: 0.438rem;
}
.badge-lg {
  height: 1.5rem;
  font-size: 1rem;
  line-height: 1.5rem;
  padding-left: 0.688rem;
  padding-right: 0.688rem;
}
.btm-nav-xs > *:where(.active) {
  border-top-width: 1px;
}
.btm-nav-sm > *:where(.active) {
  border-top-width: 2px;
}
.btm-nav-md > *:where(.active) {
  border-top-width: 2px;
}
.btm-nav-lg > *:where(.active) {
  border-top-width: 4px;
}
.btn-xs {
  height: 1.5rem;
  min-height: 1.5rem;
  padding-left: 0.5rem;
  padding-right: 0.5rem;
  font-size: 0.75rem;
}
.btn-sm {
  height: 2rem;
  min-height: 2rem;
  padding-left: 0.75rem;
  padding-right: 0.75rem;
  font-size: 0.875rem;
}
.btn-block {
  width: 100%;
}
.btn-square:where(.btn-xs) {
  height: 1.5rem;
  width: 1.5rem;
  padding: 0px;
}
.btn-square:where(.btn-sm) {
  height: 2rem;
  width: 2rem;
  padding: 0px;
}
.btn-square:where(.btn-md) {
  height: 3rem;
  width: 3rem;
  padding: 0px;
}
.btn-square:where(.btn-lg) {
  height: 4rem;
  width: 4rem;
  padding: 0px;
}
.btn-circle:where(.btn-xs) {
  height: 1.5rem;
  width: 1.5rem;
  border-radius: 9999px;
  padding: 0px;
}
.btn-circle:where(.btn-sm) {
  height: 2rem;
  width: 2rem;
  border-radius: 9999px;
  padding: 0px;
}
.btn-circle:where(.btn-md) {
  height: 3rem;
  width: 3rem;
  border-radius: 9999px;
  padding: 0px;
}
.btn-circle:where(.btn-lg) {
  height: 4rem;
  width: 4rem;
  border-radius: 9999px;
  padding: 0px;
}
.divider-horizontal {
  flex-direction: column;
}
.divider-horizontal:before {
  height: 100%;
  width: 0.125rem;
}
.divider-horizontal:after {
  height: 100%;
  width: 0.125rem;
}
.drawer-open > .drawer-toggle {
  display: none;
}
.drawer-open > .drawer-toggle ~ .drawer-side {
  pointer-events: auto;
  visibility: visible;
  position: sticky;
  display: block;
  width: auto;
  overscroll-behavior: auto;
}
.drawer-open > .drawer-toggle ~ .drawer-side > *:not(.drawer-overlay) {
  transform: translateX(0%);
}
[dir="rtl"] .drawer-open > .drawer-toggle ~ .drawer-side > *:not(.drawer-overlay) {
  transform: translateX(0%);
}
.drawer-open > .drawer-toggle:checked ~ .drawer-side {
  pointer-events: auto;
  visibility: visible;
}
.drawer-open > .drawer-side {
  overflow-y: auto;
}
html:has(.drawer-toggle:checked) {
  overflow-y: hidden;
  scrollbar-gutter: stable;
}
.indicator :where(.indicator-item) {
  bottom: auto;
  inset-inline-end: 0px;
  inset-inline-start: auto;
  top: 0px;
  --tw-translate-y: -50%;
  --tw-translate-x: 50%;
  transform: translate(var(--tw-translate-x), var(--tw-translate-y)) rotate(var(--tw-rotate)) skewX(var(--tw-skew-x)) skewY(var(--tw-skew-y)) scaleX(var(--tw-scale-x)) scaleY(var(--tw-scale-y));
}
.indicator :where(.indicator-item):where([dir="rtl"], [dir="rtl"] *) {
  --tw-translate-x: -50%;
  transform: translate(var(--tw-translate-x), var(--tw-translate-y)) rotate(var(--tw-rotate)) skewX(var(--tw-skew-x)) skewY(var(--tw-skew-y)) scaleX(var(--tw-scale-x)) scaleY(var(--tw-scale-y));
}
.indicator :where(.indicator-item.indicator-start) {
  inset-inline-end: auto;
  inset-inline-start: 0px;
  --tw-translate-x: -50%;
  transform: translate(var(--tw-translate-x), var(--tw-translate-y)) rotate(var(--tw-rotate)) skewX(var(--tw-skew-x)) skewY(var(--tw-skew-y)) scaleX(var(--tw-scale-x)) scaleY(var(--tw-scale-y));
}
.indicator :where(.indicator-item.indicator-start):where([dir="rtl"], [dir="rtl"] *) {
  --tw-translate-x: 50%;
  transform: translate(var(--tw-translate-x), var(--tw-translate-y)) rotate(var(--tw-rotate)) skewX(var(--tw-skew-x)) skewY(var(--tw-skew-y)) scaleX(var(--tw-scale-x)) scaleY(var(--tw-scale-y));
}
.indicator :where(.indicator-item.indicator-center) {
  inset-inline-end: 50%;
  inset-inline-start: 50%;
  --tw-translate-x: -50%;
  transform: translate(var(--tw-translate-x), var(--tw-translate-y)) rotate(var(--tw-rotate)) skewX(var(--tw-skew-x)) skewY(var(--tw-skew-y)) scaleX(var(--tw-scale-x)) scaleY(var(--tw-scale-y));
}
.indicator :where(.indicator-item.indicator-center):where([dir="rtl"], [dir="rtl"] *) {
  --tw-translate-x: 50%;
  transform: translate(var(--tw-translate-x), var(--tw-translate-y)) rotate(var(--tw-rotate)) skewX(var(--tw-skew-x)) skewY(var(--tw-skew-y)) scaleX(var(--tw-scale-x)) scaleY(var(--tw-scale-y));
}
.indicator :where(.indicator-item.indicator-end) {
  inset-inline-end: 0px;
  inset-inline-start: auto;
  --tw-translate-x: 50%;
  transform: translate(var(--tw-translate-x), var(--tw-translate-y)) rotate(var(--tw-rotate)) skewX(var(--tw-skew-x)) skewY(var(--tw-skew-y)) scaleX(var(--tw-scale-x)) scaleY(var(--tw-scale-y));
}
.indicator :where(.indicator-item.indicator-end):where([dir="rtl"], [dir="rtl"] *) {
  --tw-translate-x: -50%;
  transform: translate(var(--tw-translate-x), var(--tw-translate-y)) rotate(var(--tw-rotate)) skewX(var(--tw-skew-x)) skewY(var(--tw-skew-y)) scaleX(var(--tw-scale-x)) scaleY(var(--tw-scale-y));
}
.indicator :where(.indicator-item.indicator-bottom) {
  bottom: 0px;
  top: auto;
  --tw-translate-y: 50%;
  transform: translate(var(--tw-translate-x), var(--tw-translate-y)) rotate(var(--tw-rotate)) skewX(var(--tw-skew-x)) skewY(var(--tw-skew-y)) scaleX(var(--tw-scale-x)) scaleY(var(--tw-scale-y));
}
.indicator :where(.indicator-item.indicator-middle) {
  bottom: 50%;
  top: 50%;
  --tw-translate-y: -50%;
  transform: translate(var(--tw-translate-x), var(--tw-translate-y)) rotate(var(--tw-rotate)) skewX(var(--tw-skew-x)) skewY(var(--tw-skew-y)) scaleX(var(--tw-scale-x)) scaleY(var(--tw-scale-y));
}
.indicator :where(.indicator-item.indicator-top) {
  bottom: auto;
  top: 0px;
  --tw-translate-y: -50%;
  transform: translate(var(--tw-translate-x), var(--tw-translate-y)) rotate(var(--tw-rotate)) skewX(var(--tw-skew-x)) skewY(var(--tw-skew-y)) scaleX(var(--tw-scale-x)) scaleY(var(--tw-scale-y));
}
.input-sm {
  height: 2rem;
  padding-left: 0.75rem;
  padding-right: 0.75rem;
  font-size: 0.875rem;
  line-height: 2rem;
}
.join.join-vertical {
  flex-direction: column;
}
.join.join-vertical .join-item:first-child:not(:last-child),
  .join.join-vertical *:first-child:not(:last-child) .join-item {
  border-end-start-radius: 0;
  border-end-end-radius: 0;
  border-start-start-radius: inherit;
  border-start-end-radius: inherit;
}
.join.join-vertical .join-item:last-child:not(:first-child),
  .join.join-vertical *:last-child:not(:first-child) .join-item {
  border-start-start-radius: 0;
  border-start-end-radius: 0;
  border-end-start-radius: inherit;
  border-end-end-radius: inherit;
}
.join.join-horizontal {
  flex-direction: row;
}
.join.join-horizontal .join-item:first-child:not(:last-child),
  .join.join-horizontal *:first-child:not(:last-child) .join-item {
  border-end-end-radius: 0;
  border-start-end-radius: 0;
  border-end-start-radius: inherit;
  border-start-start-radius: inherit;
}
.join.join-horizontal .join-item:last-child:not(:first-child),
  .join.join-horizontal *:last-child:not(:first-child) .join-item {
  border-end-start-radius: 0;
  border-start-start-radius: 0;
  border-end-end-radius: inherit;
  border-start-end-radius: inherit;
}
.menu-horizontal {
  display: inline-flex;
  flex-direction: row;
}
.menu-horizontal > li:not(.menu-title) > details > ul {
  position: absolute;
}
.modal-bottom {
  place-items: end;
}
.stats-vertical {
  grid-auto-flow: row;
}
.steps-horizontal .step {
  display: grid;
  grid-template-columns: repeat(1, minmax(0, 1fr));
  grid-template-rows: repeat(2, minmax(0, 1fr));
  place-items: center;
  text-align: center;
}
.steps-vertical .step {
  display: grid;
  grid-template-columns: repeat(2, minmax(0, 1fr));
  grid-template-rows: repeat(1, minmax(0, 1fr));
}
.tabs-md :where(.tab) {
  height: 2rem;
  font-size: 0.875rem;
  line-height: 1.25rem;
  line-height: 2;
  --tab-padding: 1rem;
}
.tabs-lg :where(.tab) {
  height: 3rem;
  font-size: 1.125rem;
  line-height: 1.75rem;
  line-height: 2;
  --tab-padding: 1.25rem;
}
.tabs-sm :where(.tab) {
  height: 1.5rem;
  font-size: 0.875rem;
  line-height: .75rem;
  --tab-padding: 0.75rem;
}
.tabs-xs :where(.tab) {
  height: 1.25rem;
  font-size: 0.75rem;
  line-height: .75rem;
  --tab-padding: 0.5rem;
}
:where(.toast) {
  bottom: 0px;
  inset-inline-end: 0px;
  inset-inline-start: auto;
  top: auto;
  --tw-translate-x: 0px;
  --tw-translate-y: 0px;
  transform: translate(var(--tw-translate-x), var(--tw-translate-y)) rotate(var(--tw-rotate)) skewX(var(--tw-skew-x)) skewY(var(--tw-skew-y)) scaleX(var(--tw-scale-x)) scaleY(var(--tw-scale-y));
}
.toast:where(.toast-start) {
  inset-inline-end: auto;
  inset-inline-start: 0px;
  --tw-translate-x: 0px;
  transform: translate(var(--tw-translate-x), var(--tw-translate-y)) rotate(var(--tw-rotate)) skewX(var(--tw-skew-x)) skewY(var(--tw-skew-y)) scaleX(var(--tw-scale-x)) scaleY(var(--tw-scale-y));
}
.toast:where(.toast-center) {
  inset-inline-end: 50%;
  inset-inline-start: 50%;
  --tw-translate-x: -50%;
  transform: translate(var(--tw-translate-x), var(--tw-translate-y)) rotate(var(--tw-rotate)) skewX(var(--tw-skew-x)) skewY(var(--tw-skew-y)) scaleX(var(--tw-scale-x)) scaleY(var(--tw-scale-y));
}
.toast:where(.toast-center):where([dir="rtl"], [dir="rtl"] *) {
  --tw-translate-x: 50%;
  transform: translate(var(--tw-translate-x), var(--tw-translate-y)) rotate(var(--tw-rotate)) skewX(var(--tw-skew-x)) skewY(var(--tw-skew-y)) scaleX(var(--tw-scale-x)) scaleY(var(--tw-scale-y));
}
.toast:where(.toast-end) {
  inset-inline-end: 0px;
  inset-inline-start: auto;
  --tw-translate-x: 0px;
  transform: translate(var(--tw-translate-x), var(--tw-translate-y)) rotate(var(--tw-rotate)) skewX(var(--tw-skew-x)) skewY(var(--tw-skew-y)) scaleX(var(--tw-scale-x)) scaleY(var(--tw-scale-y));
}
.toast:where(.toast-bottom) {
  bottom: 0px;
  top: auto;
  --tw-translate-y: 0px;
  transform: translate(var(--tw-translate-x), var(--tw-translate-y)) rotate(var(--tw-rotate)) skewX(var(--tw-skew-x)) skewY(var(--tw-skew-y)) scaleX(var(--tw-scale-x)) scaleY(var(--tw-scale-y));
}
.toast:where(.toast-middle) {
  bottom: auto;
  top: 50%;
  --tw-translate-y: -50%;
  transform: translate(var(--tw-translate-x), var(--tw-translate-y)) rotate(var(--tw-rotate)) skewX(var(--tw-skew-x)) skewY(var(--tw-skew-y)) scaleX(var(--tw-scale-x)) scaleY(var(--tw-scale-y));
}
.toast:where(.toast-top) {
  bottom: auto;
  top: 0px;
  --tw-translate-y: 0px;
  transform: translate(var(--tw-translate-x), var(--tw-translate-y)) rotate(var(--tw-rotate)) skewX(var(--tw-skew-x)) skewY(var(--tw-skew-y)) scaleX(var(--tw-scale-x)) scaleY(var(--tw-scale-y));
}
.tooltip {
  position: relative;
  display: inline-block;
  --tooltip-offset: calc(100% + 1px + var(--tooltip-tail, 0px));
}
.tooltip:before {
  position: absolute;
  pointer-events: none;
  z-index: 1;
  content: var(--tw-content);
  --tw-content: attr(data-tip);
}
.tooltip:before, .tooltip-top:before {
  transform: translateX(-50%);
  top: auto;
  left: 50%;
  right: auto;
  bottom: var(--tooltip-offset);
}
.tooltip-bottom:before {
  transform: translateX(-50%);
  top: var(--tooltip-offset);
  left: 50%;
  right: auto;
  bottom: auto;
}
.avatar.online:before {
  content: "";
  position: absolute;
  z-index: 10;
  display: block;
  border-radius: 9999px;
  --tw-bg-opacity: 1;
  background-color: var(--fallback-su,oklch(var(--su)/var(--tw-bg-opacity)));
  outline-style: solid;
  outline-width: 2px;
  outline-color: var(--fallback-b1,oklch(var(--b1)/1));
  width: 15%;
  height: 15%;
  top: 7%;
  right: 7%;
}
.avatar.offline:before {
  content: "";
  position: absolute;
  z-index: 10;
  display: block;
  border-radius: 9999px;
  --tw-bg-opacity: 1;
  background-color: var(--fallback-b3,oklch(var(--b3)/var(--tw-bg-opacity)));
  outline-style: solid;
  outline-width: 2px;
  outline-color: var(--fallback-b1,oklch(var(--b1)/1));
  width: 15%;
  height: 15%;
  top: 7%;
  right: 7%;
}
.card-compact .card-body {
  padding: 1rem;
  font-size: 0.875rem;
  line-height: 1.25rem;
}
.card-compact .card-title {
  margin-bottom: 0.25rem;
}
.card-normal .card-body {
  padding: var(--padding-card, 2rem);
  font-size: 1rem;
  line-height: 1.5rem;
}
.card-normal .card-title {
  margin-bottom: 0.75rem;
}
.divider-horizontal {
  margin-left: 1rem;
  margin-right: 1rem;
  margin-top: 0px;
  margin-bottom: 0px;
  height: auto;
  width: 1rem;
}
.drawer-open > .drawer-toggle ~ .drawer-side > .drawer-overlay {
  cursor: default;
  background-color: transparent;
}
.join.join-vertical > :where(*:not(:first-child)) {
  margin-left: 0px;
  margin-right: 0px;
  margin-top: -1px;
}
.join.join-vertical > :where(*:not(:first-child)):is(.btn) {
  margin-top: calc(var(--border-btn) * -1);
}
.join.join-horizontal > :where(*:not(:first-child)) {
  margin-top: 0px;
  margin-bottom: 0px;
  margin-inline-start: -1px;
}
.join.join-horizontal > :where(*:not(:first-child)):is(.btn) {
  margin-inline-start: calc(var(--border-btn) * -1);
  margin-top: 0px;
}
.menu-horizontal > li:not(.menu-title) > details > ul {
  margin-inline-start: 0px;
  margin-top: 1rem;
  padding-top: 0.5rem;
  padding-bottom: 0.5rem;
  padding-inline-end: 0.5rem;
}
.menu-horizontal > li > details > ul:before {
  content: none;
}
:where(.menu-horizontal > li:not(.menu-title) > details > ul) {
  border-radius: var(--rounded-box, 1rem);
  --tw-bg-opacity: 1;
  background-color: var(--fallback-b1,oklch(var(--b1)/var(--tw-bg-opacity)));
  --tw-shadow: 0 20px 25px -5px rgb(0 0 0 / 0.1), 0 8px 10px -6px rgb(0 0 0 / 0.1);
  --tw-shadow-colored: 0 20px 25px -5px var(--tw-shadow-color), 0 8px 10px -6px var(--tw-shadow-color);
  box-shadow: var(--tw-ring-offset-shadow, 0 0 #0000), var(--tw-ring-shadow, 0 0 #0000), var(--tw-shadow);
}
.menu-sm :where(li:not(.menu-title) > *:not(ul, details, .menu-title)), .menu-sm :where(li:not(.menu-title) > details > summary:not(.menu-title)) {
  border-radius: var(--rounded-btn, 0.5rem);
  padding-left: 0.75rem;
  padding-right: 0.75rem;
  padding-top: 0.25rem;
  padding-bottom: 0.25rem;
  font-size: 0.875rem;
  line-height: 1.25rem;
}
.menu-sm .menu-title {
  padding-left: 0.75rem;
  padding-right: 0.75rem;
  padding-top: 0.5rem;
  padding-bottom: 0.5rem;
}
.menu-lg :where(li:not(.menu-title) > *:not(ul, details, .menu-title)), .menu-lg :where(li:not(.menu-title) > details > summary:not(.menu-title)) {
  border-radius: var(--rounded-btn, 0.5rem);
  padding-left: 1.5rem;
  padding-right: 1.5rem;
  padding-top: 0.75rem;
  padding-bottom: 0.75rem;
  font-size: 1.125rem;
  line-height: 1.75rem;
}
.menu-lg .menu-title {
  padding-left: 1.5rem;
  padding-right: 1.5rem;
  padding-top: 0.75rem;
  padding-bottom: 0.75rem;
}
.modal-top :where(.modal-box) {
  width: 100%;
  max-width: none;
  --tw-translate-y: -2.5rem;
  --tw-scale-x: 1;
  --tw-scale-y: 1;
  transform: translate(var(--tw-translate-x), var(--tw-translate-y)) rotate(var(--tw-rotate)) skewX(var(--tw-skew-x)) skewY(var(--tw-skew-y)) scaleX(var(--tw-scale-x)) scaleY(var(--tw-scale-y));
  border-bottom-right-radius: var(--rounded-box, 1rem);
  border-bottom-left-radius: var(--rounded-box, 1rem);
  border-top-left-radius: 0px;
  border-top-right-radius: 0px;
}
.modal-middle :where(.modal-box) {
  width: 91.666667%;
  max-width: 32rem;
  --tw-translate-y: 0px;
  --tw-scale-x: .9;
  --tw-scale-y: .9;
  transform: translate(var(--tw-translate-x), var(--tw-translate-y)) rotate(var(--tw-rotate)) skewX(var(--tw-skew-x)) skewY(var(--tw-skew-y)) scaleX(var(--tw-scale-x)) scaleY(var(--tw-scale-y));
  border-top-left-radius: var(--rounded-box, 1rem);
  border-top-right-radius: var(--rounded-box, 1rem);
  border-bottom-right-radius: var(--rounded-box, 1rem);
  border-bottom-left-radius: var(--rounded-box, 1rem);
}
.modal-bottom :where(.modal-box) {
  width: 100%;
  max-width: none;
  --tw-translate-y: 2.5rem;
  --tw-scale-x: 1;
  --tw-scale-y: 1;
  transform: translate(var(--tw-translate-x), var(--tw-translate-y)) rotate(var(--tw-rotate)) skewX(var(--tw-skew-x)) skewY(var(--tw-skew-y)) scaleX(var(--tw-scale-x)) scaleY(var(--tw-scale-y));
  border-top-left-radius: var(--rounded-box, 1rem);
  border-top-right-radius: var(--rounded-box, 1rem);
  border-bottom-right-radius: 0px;
  border-bottom-left-radius: 0px;
}
.stats-vertical > :not([hidden]) ~ :not([hidden]) {
  --tw-divide-x-reverse: 0;
  border-right-width: calc(0px * var(--tw-divide-x-reverse));
  border-left-width: calc(0px * calc(1 - var(--tw-divide-x-reverse)));
  --tw-divide-y-reverse: 0;
  border-top-width: calc(1px * calc(1 - var(--tw-divide-y-reverse)));
  border-bottom-width: calc(1px * var(--tw-divide-y-reverse));
}
.stats-vertical {
  overflow-y: auto;
}
.steps-horizontal .step {
  grid-template-rows: 40px 1fr;
  grid-template-columns: auto;
  min-width: 4rem;
}
.steps-horizontal .step:before {
  height: 0.5rem;
  width: 100%;
  --tw-translate-x: 0px;
  --tw-translate-y: 0px;
  transform: translate(var(--tw-translate-x), var(--tw-translate-y)) rotate(var(--tw-rotate)) skewX(var(--tw-skew-x)) skewY(var(--tw-skew-y)) scaleX(var(--tw-scale-x)) scaleY(var(--tw-scale-y));
  content: "";
  margin-inline-start: -100%;
}
.steps-horizontal .step:where([dir="rtl"], [dir="rtl"] *):before {
  --tw-translate-x: 0px;
  transform: translate(var(--tw-translate-x), var(--tw-translate-y)) rotate(var(--tw-rotate)) skewX(var(--tw-skew-x)) skewY(var(--tw-skew-y)) scaleX(var(--tw-scale-x)) scaleY(var(--tw-scale-y));
}
.steps-vertical .step {
  gap: 0.5rem;
  grid-template-columns: 40px 1fr;
  grid-template-rows: auto;
  min-height: 4rem;
  justify-items: start;
}
.steps-vertical .step:before {
  height: 100%;
  width: 0.5rem;
  --tw-translate-x: -50%;
  --tw-translate-y: -50%;
  transform: translate(var(--tw-translate-x), var(--tw-translate-y)) rotate(var(--tw-rotate)) skewX(var(--tw-skew-x)) skewY(var(--tw-skew-y)) scaleX(var(--tw-scale-x)) scaleY(var(--tw-scale-y));
  margin-inline-start: 50%;
}
.steps-vertical .step:where([dir="rtl"], [dir="rtl"] *):before {
  --tw-translate-x: 50%;
  transform: translate(var(--tw-translate-x), var(--tw-translate-y)) rotate(var(--tw-rotate)) skewX(var(--tw-skew-x)) skewY(var(--tw-skew-y)) scaleX(var(--tw-scale-x)) scaleY(var(--tw-scale-y));
}
.tooltip {
  position: relative;
  display: inline-block;
  text-align: center;
  --tooltip-tail: 0.1875rem;
  --tooltip-color: var(--fallback-n,oklch(var(--n)/1));
  --tooltip-text-color: var(--fallback-nc,oklch(var(--nc)/1));
  --tooltip-tail-offset: calc(100% + 0.0625rem - var(--tooltip-tail));
}
.tooltip:before,
.tooltip:after {
  opacity: 0;
  transition-property: color, background-color, border-color, text-decoration-color, fill, stroke, opacity, box-shadow, transform, filter, -webkit-backdrop-filter;
  transition-property: color, background-color, border-color, text-decoration-color, fill, stroke, opacity, box-shadow, transform, filter, backdrop-filter;
  transition-property: color, background-color, border-color, text-decoration-color, fill, stroke, opacity, box-shadow, transform, filter, backdrop-filter, -webkit-backdrop-filter;
  transition-delay: 100ms;
  transition-duration: 200ms;
  transition-timing-function: cubic-bezier(0.4, 0, 0.2, 1);
}
.tooltip:after {
  position: absolute;
  content: "";
  border-style: solid;
  border-width: var(--tooltip-tail, 0);
  width: 0;
  height: 0;
  display: block;
}
.tooltip:before {
  max-width: 20rem;
  white-space: normal;
  border-radius: 0.25rem;
  padding-left: 0.5rem;
  padding-right: 0.5rem;
  padding-top: 0.25rem;
  padding-bottom: 0.25rem;
  font-size: 0.875rem;
  line-height: 1.25rem;
  background-color: var(--tooltip-color);
  color: var(--tooltip-text-color);
  width: -moz-max-content;
  width: max-content;
}
.tooltip.tooltip-open:before {
  opacity: 1;
  transition-delay: 75ms;
}
.tooltip.tooltip-open:after {
  opacity: 1;
  transition-delay: 75ms;
}
.tooltip:hover:before {
  opacity: 1;
  transition-delay: 75ms;
}
.tooltip:hover:after {
  opacity: 1;
  transition-delay: 75ms;
}
.tooltip:has(:focus-visible):after,
.tooltip:has(:focus-visible):before {
  opacity: 1;
  transition-delay: 75ms;
}
.tooltip:not([data-tip]):hover:before,
.tooltip:not([data-tip]):hover:after {
  visibility: hidden;
  opacity: 0;
}
.tooltip:after, .tooltip-top:after {
  transform: translateX(-50%);
  border-color: var(--tooltip-color) transparent transparent transparent;
  top: auto;
  left: 50%;
  right: auto;
  bottom: var(--tooltip-tail-offset);
}
.tooltip-bottom:after {
  transform: translateX(-50%);
  border-color: transparent transparent var(--tooltip-color) transparent;
  top: var(--tooltip-tail-offset);
  left: 50%;
  right: auto;
  bottom: auto;
}
/* Layout components */
main {
  width: 100%;
  flex: 1 1 0%;
}
.container {
  margin-left: auto;
  margin-right: auto;
  width: 100%;
  max-width: 1280px;
  padding-left: 1rem;
  padding-right: 1rem;
}
/* Content spacing */
.section-header {
  margin-bottom: 3rem;
}
/* Theme consistency */
[data-theme="light"] {
  --tw-bg-opacity: 1;
  background-color: var(--fallback-b1,oklch(var(--b1)/var(--tw-bg-opacity, 1)));
  --tw-text-opacity: 1;
  color: var(--fallback-bc,oklch(var(--bc)/var(--tw-text-opacity, 1)));
}
[data-theme="dark"] {
  --tw-bg-opacity: 1;
  background-color: var(--fallback-b1,oklch(var(--b1)/var(--tw-bg-opacity, 1)));
  --tw-text-opacity: 1;
  color: var(--fallback-bc,oklch(var(--bc)/var(--tw-text-opacity, 1)));
}
/* Theme switcher */
.theme-switcher {
  pointer-events: auto;
  opacity: 1;
  transition-property: opacity;
  transition-timing-function: cubic-bezier(0.4, 0, 0.2, 1);
  transition-duration: 300ms;
}
.theme-switcher.disabled {
  pointer-events: none;
  opacity: 0.5;
}
/* Mode badge styles */
#mode-badge {
  margin-right: 0.5rem;
  display: inline-flex;
  align-items: center;
  white-space: nowrap;
  border-radius: 0.5rem;
  padding-left: 1rem;
  padding-right: 1rem;
  padding-top: 0.5rem;
  padding-bottom: 0.5rem;
  font-size: 0.875rem;
  line-height: 1.25rem;
  font-weight: 500;
  line-height: 1;
}
#mode-badge.badge-success {
  --tw-bg-opacity: 1;
  background-color: var(--fallback-su,oklch(var(--su)/var(--tw-bg-opacity, 1)));
  --tw-text-opacity: 1;
  color: rgb(255 255 255 / var(--tw-text-opacity, 1));
}
#mode-badge.badge-warning {
  --tw-bg-opacity: 1;
  background-color: var(--fallback-wa,oklch(var(--wa)/var(--tw-bg-opacity, 1)));
  --tw-text-opacity: 1;
  color: rgb(255 255 255 / var(--tw-text-opacity, 1));
}
/* Mode controller container */
.mode-controller-container {
  margin-right: 0.5rem;
  display: flex;
  align-items: center;
  gap: 0.5rem;
}
/* Card styles */
.card {
  --tw-bg-opacity: 1;
  background-color: var(--fallback-b1,oklch(var(--b1)/var(--tw-bg-opacity, 1)));
  transition-property: all;
  transition-timing-function: cubic-bezier(0.4, 0, 0.2, 1);
  transition-duration: 200ms;
}
.card:hover {
  --tw-translate-y: -0.125rem;
  transform: translate(var(--tw-translate-x), var(--tw-translate-y)) rotate(var(--tw-rotate)) skewX(var(--tw-skew-x)) skewY(var(--tw-skew-y)) scaleX(var(--tw-scale-x)) scaleY(var(--tw-scale-y));
}
/* Stats cards */
.stat-card {
  --tw-bg-opacity: 1;
  background-color: var(--fallback-b1,oklch(var(--b1)/var(--tw-bg-opacity, 1)));
  transition-property: all;
  transition-timing-function: cubic-bezier(0.4, 0, 0.2, 1);
  transition-duration: 300ms;
}
.stat-card:hover {
  --tw-translate-y: -0.125rem;
  transform: translate(var(--tw-translate-x), var(--tw-translate-y)) rotate(var(--tw-rotate)) skewX(var(--tw-skew-x)) skewY(var(--tw-skew-y)) scaleX(var(--tw-scale-x)) scaleY(var(--tw-scale-y));
}
/* Form styles */
.form-control {
  margin-bottom: 1rem;
}
.input:focus, 
    .select:focus {
  --tw-border-opacity: 1;
  border-color: var(--fallback-p,oklch(var(--p)/var(--tw-border-opacity, 1)));
  outline: 2px solid transparent;
  outline-offset: 2px;
  --tw-ring-offset-shadow: var(--tw-ring-inset) 0 0 0 var(--tw-ring-offset-width) var(--tw-ring-offset-color);
  --tw-ring-shadow: var(--tw-ring-inset) 0 0 0 calc(2px + var(--tw-ring-offset-width)) var(--tw-ring-color);
  box-shadow: var(--tw-ring-offset-shadow), var(--tw-ring-shadow), var(--tw-shadow, 0 0 #0000);
  --tw-ring-color: var(--fallback-p,oklch(var(--p)/0.2));
}
/* Table styles */
.table-container {
  margin-top: 1rem;
  margin-bottom: 1rem;
  overflow-x: auto;
  border-radius: 0.5rem;
  --tw-bg-opacity: 1;
  background-color: var(--fallback-b1,oklch(var(--b1)/var(--tw-bg-opacity, 1)));
}
.table {
  width: 100%;
  border-collapse: separate;
  --tw-border-spacing-x: 0px;
  --tw-border-spacing-y: 0px;
  border-spacing: var(--tw-border-spacing-x) var(--tw-border-spacing-y);
}
.table th {
  position: sticky;
  top: 0px;
  z-index: 10;
  --tw-bg-opacity: 1;
  background-color: var(--fallback-b2,oklch(var(--b2)/var(--tw-bg-opacity, 1)));
}
.drawer-side .table th {
  border-bottom-width: 1px;
  --tw-border-opacity: 1;
  border-color: var(--fallback-b2,oklch(var(--b2)/var(--tw-border-opacity, 1)));
  --tw-bg-opacity: 1;
  background-color: var(--fallback-b3,oklch(var(--b3)/var(--tw-bg-opacity, 1)));
}
/* Toast notifications */
#toast-container {
  pointer-events: none;
  position: fixed;
  top: 1rem;
  right: 1rem;
  z-index: 50;
  max-width: 24rem;
}
#toast-container > * {
  pointer-events: auto;
}
.toast {
  animation: slideIn 0.3s ease-out;
}
.toast.fade-out {
  animation: slideOut 0.3s ease-out forwards;
}
/* Loading spinner */
.loading {
  display: inline-block;
  height: 1.5rem;
  width: 1.5rem;
}
@keyframes spin {
  to {
    transform: rotate(360deg);
  }
}
.loading {
  animation: spin 1s linear infinite;
  border-radius: 9999px;
  border-width: 2px;
  border-color: var(--fallback-b2,oklch(var(--b2)/var(--tw-border-opacity, 1)));
  --tw-border-opacity: 1;
  border-top-color: var(--fallback-p,oklch(var(--p)/var(--tw-border-opacity, 1)));
}
/* Navigation */
.navbar {
  border-bottom-width: 1px;
  --tw-border-opacity: 1;
  border-color: var(--fallback-b2,oklch(var(--b2)/var(--tw-border-opacity, 1)));
  --tw-bg-opacity: 1;
  background-color: var(--fallback-b1,oklch(var(--b1)/var(--tw-bg-opacity, 1)));
}
/* Footer */
footer {
  width: 100%;
  border-top-width: 1px;
  --tw-border-opacity: 1;
  border-color: var(--fallback-b2,oklch(var(--b2)/var(--tw-border-opacity, 1)));
}
/* Button styles */
.btn {
  text-transform: none;
}
.btn:active {
  --tw-scale-x: 0.98;
  --tw-scale-y: 0.98;
  transform: translate(var(--tw-translate-x), var(--tw-translate-y)) rotate(var(--tw-rotate)) skewX(var(--tw-skew-x)) skewY(var(--tw-skew-y)) scaleX(var(--tw-scale-x)) scaleY(var(--tw-scale-y));
}
/* Code block styles */
pre[class*="language-"] {
  margin: 0px;
  border-radius: 0.5rem;
  --tw-bg-opacity: 1;
  background-color: var(--fallback-b2,oklch(var(--b2)/var(--tw-bg-opacity, 1)));
        background-color: hsl(var(--b2)) !important;
}
code[class*="language-"] {
  --tw-text-opacity: 1;
  color: var(--fallback-bc,oklch(var(--bc)/var(--tw-text-opacity, 1)));
  text-decoration-line: none;
        color: hsl(var(--bc)) !important;
}
/* Search results */
.search-results {
  position: absolute;
  z-index: 50;
  display: none;
  max-height: 300px;
  width: 100%;
  overflow-y: auto;
  border-radius: 0.5rem;
  border-width: 1px;
  --tw-border-opacity: 1;
  border-color: var(--fallback-b2,oklch(var(--b2)/var(--tw-border-opacity, 1)));
  --tw-bg-opacity: 1;
  background-color: var(--fallback-b1,oklch(var(--b1)/var(--tw-bg-opacity, 1)));
  --tw-shadow: 0 10px 15px -3px rgb(0 0 0 / 0.1), 0 4px 6px -4px rgb(0 0 0 / 0.1);
  --tw-shadow-colored: 0 10px 15px -3px var(--tw-shadow-color), 0 4px 6px -4px var(--tw-shadow-color);
  box-shadow: var(--tw-ring-offset-shadow, 0 0 #0000), var(--tw-ring-shadow, 0 0 #0000), var(--tw-shadow);
}
.result-item {
  cursor: pointer;
  border-bottom-width: 1px;
  --tw-border-opacity: 1;
  border-color: var(--fallback-b2,oklch(var(--b2)/var(--tw-border-opacity, 1)));
  padding: 1rem;
  transition-property: all;
  transition-timing-function: cubic-bezier(0.4, 0, 0.2, 1);
  transition-duration: 200ms;
}
.result-item:hover {
  --tw-bg-opacity: 1;
  background-color: var(--fallback-b2,oklch(var(--b2)/var(--tw-bg-opacity, 1)));
}
.result-item:last-child {
  border-bottom-width: 0px;
}

/* Import Tailwind CSS utility styles */
.pointer-events-none {
  pointer-events: none;
}
.visible {
  visibility: visible;
}
.collapse {
  visibility: collapse;
}
.static {
  position: static;
}
.fixed {
  position: fixed;
}
.absolute {
  position: absolute;
}
.relative {
  position: relative;
}
.sticky {
  position: sticky;
}
.inset-0 {
  inset: 0px;
}
.inset-y-0 {
  top: 0px;
  bottom: 0px;
}
.bottom-4 {
  bottom: 1rem;
}
.left-0 {
  left: 0px;
}
.left-1\/2 {
  left: 50%;
}
.right-2 {
  right: 0.5rem;
}
.right-3 {
  right: 0.75rem;
}
.right-4 {
  right: 1rem;
}
.top-0 {
  top: 0px;
}
.top-1\/2 {
  top: 50%;
}
.top-4 {
  top: 1rem;
}
.z-10 {
  z-index: 10;
}
.z-30 {
  z-index: 30;
}
.z-50 {
  z-index: 50;
}
.z-\[1\] {
  z-index: 1;
}
.order-1 {
  order: 1;
}
.order-2 {
  order: 2;
}
.col-span-2 {
  grid-column: span 2 / span 2;
}
.m-0 {
  margin: 0px;
}
.m-auto {
  margin: auto;
}
.mx-auto {
  margin-left: auto;
  margin-right: auto;
}
.my-1 {
  margin-top: 0.25rem;
  margin-bottom: 0.25rem;
}
.mb-1 {
  margin-bottom: 0.25rem;
}
.mb-12 {
  margin-bottom: 3rem;
}
.mb-16 {
  margin-bottom: 4rem;
}
.mb-2 {
  margin-bottom: 0.5rem;
}
.mb-3 {
  margin-bottom: 0.75rem;
}
.mb-4 {
  margin-bottom: 1rem;
}
.mb-6 {
  margin-bottom: 1.5rem;
}
.mb-8 {
  margin-bottom: 2rem;
}
.ml-1 {
  margin-left: 0.25rem;
}
.ml-2 {
  margin-left: 0.5rem;
}
.ml-4 {
  margin-left: 1rem;
}
.ml-auto {
  margin-left: auto;
}
.mr-1 {
  margin-right: 0.25rem;
}
.mr-2 {
  margin-right: 0.5rem;
}
.mr-3 {
  margin-right: 0.75rem;
}
.mr-4 {
  margin-right: 1rem;
}
.mt-1 {
  margin-top: 0.25rem;
}
.mt-2 {
  margin-top: 0.5rem;
}
.mt-3 {
  margin-top: 0.75rem;
}
.mt-4 {
  margin-top: 1rem;
}
.mt-6 {
  margin-top: 1.5rem;
}
.mt-8 {
  margin-top: 2rem;
}
.mt-auto {
  margin-top: auto;
}
.block {
  display: block;
}
.inline-block {
  display: inline-block;
}
.flex {
  display: flex;
}
.inline-flex {
  display: inline-flex;
}
.table {
  display: table;
}
.grid {
  display: grid;
}
.contents {
  display: contents;
}
.hidden {
  display: none;
}
.h-12 {
  height: 3rem;
}
.h-16 {
  height: 4rem;
}
.h-2 {
  height: 0.5rem;
}
.h-20 {
  height: 5rem;
}
.h-3 {
  height: 0.75rem;
}
.h-4 {
  height: 1rem;
}
.h-48 {
  height: 12rem;
}
.h-5 {
  height: 1.25rem;
}
.h-6 {
  height: 1.5rem;
}
.h-64 {
  height: 16rem;
}
.h-8 {
  height: 2rem;
}
.max-h-60 {
  max-height: 15rem;
}
.max-h-\[300px\] {
  max-height: 300px;
}
.min-h-\[250px\] {
  min-height: 250px;
}
.min-h-\[calc\(100vh-16rem\)\] {
  min-height: calc(100vh - 16rem);
}
.min-h-\[calc\(100vh-4rem\)\] {
  min-height: calc(100vh - 4rem);
}
.min-h-\[calc\(100vh-8rem\)\] {
  min-height: calc(100vh - 8rem);
}
.min-h-full {
  min-height: 100%;
}
.min-h-screen {
  min-height: 100vh;
}
.w-10 {
  width: 2.5rem;
}
.w-11\/12 {
  width: 91.666667%;
}
.w-12 {
  width: 3rem;
}
<<<<<<< HEAD
.w-16 {
  width: 4rem;
=======
.w-2 {
  width: 0.5rem;
>>>>>>> 45716364
}
.w-20 {
  width: 5rem;
}
.w-3 {
  width: 0.75rem;
}
.w-36 {
  width: 9rem;
}
.w-4 {
  width: 1rem;
}
.w-48 {
  width: 12rem;
}
.w-5 {
  width: 1.25rem;
}
.w-52 {
  width: 13rem;
}
.w-6 {
  width: 1.5rem;
}
.w-64 {
  width: 16rem;
}
.w-8 {
  width: 2rem;
}
.w-80 {
  width: 20rem;
}
.w-auto {
  width: auto;
}
.w-full {
  width: 100%;
}
.min-w-0 {
  min-width: 0px;
}
.min-w-\[120px\] {
  min-width: 120px;
}
.max-w-2xl {
  max-width: 42rem;
}
.max-w-3xl {
  max-width: 48rem;
}
.max-w-4xl {
  max-width: 56rem;
}
.max-w-5xl {
  max-width: 64rem;
}
.max-w-\[120px\] {
  max-width: 120px;
}
.max-w-lg {
  max-width: 32rem;
}
.max-w-md {
  max-width: 28rem;
}
.max-w-sm {
  max-width: 24rem;
}
.max-w-xl {
  max-width: 36rem;
}
.max-w-xs {
  max-width: 20rem;
}
.flex-1 {
  flex: 1 1 0%;
}
.flex-shrink-0 {
  flex-shrink: 0;
}
.shrink-0 {
  flex-shrink: 0;
}
.flex-grow {
  flex-grow: 1;
}
.-translate-x-1\/2 {
  --tw-translate-x: -50%;
  transform: translate(var(--tw-translate-x), var(--tw-translate-y)) rotate(var(--tw-rotate)) skewX(var(--tw-skew-x)) skewY(var(--tw-skew-y)) scaleX(var(--tw-scale-x)) scaleY(var(--tw-scale-y));
}
.-translate-x-full {
  --tw-translate-x: -100%;
  transform: translate(var(--tw-translate-x), var(--tw-translate-y)) rotate(var(--tw-rotate)) skewX(var(--tw-skew-x)) skewY(var(--tw-skew-y)) scaleX(var(--tw-scale-x)) scaleY(var(--tw-scale-y));
}
.-translate-y-1\/2 {
  --tw-translate-y: -50%;
  transform: translate(var(--tw-translate-x), var(--tw-translate-y)) rotate(var(--tw-rotate)) skewX(var(--tw-skew-x)) skewY(var(--tw-skew-y)) scaleX(var(--tw-scale-x)) scaleY(var(--tw-scale-y));
}
.transform {
  transform: translate(var(--tw-translate-x), var(--tw-translate-y)) rotate(var(--tw-rotate)) skewX(var(--tw-skew-x)) skewY(var(--tw-skew-y)) scaleX(var(--tw-scale-x)) scaleY(var(--tw-scale-y));
}
@keyframes pulse {
  50% {
    opacity: .5;
  }
}
.animate-pulse {
  animation: pulse 2s cubic-bezier(0.4, 0, 0.6, 1) infinite;
}
@keyframes spin {
  to {
    transform: rotate(360deg);
  }
}
.animate-spin {
  animation: spin 1s linear infinite;
}
.cursor-pointer {
  cursor: pointer;
}
.select-all {
  -webkit-user-select: all;
     -moz-user-select: all;
          user-select: all;
}
.resize {
  resize: both;
}
.list-inside {
  list-style-position: inside;
}
.list-decimal {
  list-style-type: decimal;
}
.list-disc {
  list-style-type: disc;
}
.grid-cols-1 {
  grid-template-columns: repeat(1, minmax(0, 1fr));
}
.grid-cols-2 {
  grid-template-columns: repeat(2, minmax(0, 1fr));
}
.grid-cols-4 {
  grid-template-columns: repeat(4, minmax(0, 1fr));
}
.grid-cols-5 {
  grid-template-columns: repeat(5, minmax(0, 1fr));
}
.flex-row {
  flex-direction: row;
}
.flex-col {
  flex-direction: column;
}
.flex-wrap {
  flex-wrap: wrap;
}
.items-start {
  align-items: flex-start;
}
.items-center {
  align-items: center;
}
.justify-start {
  justify-content: flex-start;
}
.justify-end {
  justify-content: flex-end;
}
.justify-center {
  justify-content: center;
}
.justify-between {
  justify-content: space-between;
}
.gap-1 {
  gap: 0.25rem;
}
.gap-16 {
  gap: 4rem;
}
.gap-2 {
  gap: 0.5rem;
}
.gap-3 {
  gap: 0.75rem;
}
.gap-4 {
  gap: 1rem;
}
.gap-6 {
  gap: 1.5rem;
}
.gap-8 {
  gap: 2rem;
}
.space-x-2 > :not([hidden]) ~ :not([hidden]) {
  --tw-space-x-reverse: 0;
  margin-right: calc(0.5rem * var(--tw-space-x-reverse));
  margin-left: calc(0.5rem * calc(1 - var(--tw-space-x-reverse)));
}
.space-y-1 > :not([hidden]) ~ :not([hidden]) {
  --tw-space-y-reverse: 0;
  margin-top: calc(0.25rem * calc(1 - var(--tw-space-y-reverse)));
  margin-bottom: calc(0.25rem * var(--tw-space-y-reverse));
}
.space-y-2 > :not([hidden]) ~ :not([hidden]) {
  --tw-space-y-reverse: 0;
  margin-top: calc(0.5rem * calc(1 - var(--tw-space-y-reverse)));
  margin-bottom: calc(0.5rem * var(--tw-space-y-reverse));
}
.space-y-4 > :not([hidden]) ~ :not([hidden]) {
  --tw-space-y-reverse: 0;
  margin-top: calc(1rem * calc(1 - var(--tw-space-y-reverse)));
  margin-bottom: calc(1rem * var(--tw-space-y-reverse));
}
.space-y-6 > :not([hidden]) ~ :not([hidden]) {
  --tw-space-y-reverse: 0;
  margin-top: calc(1.5rem * calc(1 - var(--tw-space-y-reverse)));
  margin-bottom: calc(1.5rem * var(--tw-space-y-reverse));
}
.overflow-x-auto {
  overflow-x: auto;
}
.overflow-y-auto {
  overflow-y: auto;
}
.truncate {
  overflow: hidden;
  text-overflow: ellipsis;
  white-space: nowrap;
}
.whitespace-nowrap {
  white-space: nowrap;
}
.rounded {
  border-radius: 0.25rem;
}
.rounded-box {
  border-radius: var(--rounded-box, 1rem);
}
.rounded-full {
  border-radius: 9999px;
}
.rounded-lg {
  border-radius: 0.5rem;
}
.rounded-l-lg {
  border-top-left-radius: 0.5rem;
  border-bottom-left-radius: 0.5rem;
}
.rounded-l-md {
  border-top-left-radius: 0.375rem;
  border-bottom-left-radius: 0.375rem;
}
.rounded-l-none {
  border-top-left-radius: 0px;
  border-bottom-left-radius: 0px;
}
.border {
  border-width: 1px;
}
.border-b {
  border-bottom-width: 1px;
}
.border-r-0 {
  border-right-width: 0px;
}
.border-base-200 {
  --tw-border-opacity: 1;
  border-color: var(--fallback-b2,oklch(var(--b2)/var(--tw-border-opacity, 1)));
}
.border-base-300 {
  --tw-border-opacity: 1;
  border-color: var(--fallback-b3,oklch(var(--b3)/var(--tw-border-opacity, 1)));
}
.border-success {
  --tw-border-opacity: 1;
  border-color: var(--fallback-su,oklch(var(--su)/var(--tw-border-opacity, 1)));
}
.bg-accent {
  --tw-bg-opacity: 1;
  background-color: var(--fallback-a,oklch(var(--a)/var(--tw-bg-opacity, 1)));
}
.bg-accent\/10 {
  background-color: var(--fallback-a,oklch(var(--a)/0.1));
}
.bg-base-100 {
  --tw-bg-opacity: 1;
  background-color: var(--fallback-b1,oklch(var(--b1)/var(--tw-bg-opacity, 1)));
}
.bg-base-200 {
  --tw-bg-opacity: 1;
  background-color: var(--fallback-b2,oklch(var(--b2)/var(--tw-bg-opacity, 1)));
}
.bg-base-200\/50 {
  background-color: var(--fallback-b2,oklch(var(--b2)/0.5));
}
.bg-base-300 {
  --tw-bg-opacity: 1;
  background-color: var(--fallback-b3,oklch(var(--b3)/var(--tw-bg-opacity, 1)));
}
.bg-base-300\/50 {
  background-color: var(--fallback-b3,oklch(var(--b3)/0.5));
}
.bg-blue-500 {
  --tw-bg-opacity: 1;
  background-color: rgb(59 130 246 / var(--tw-bg-opacity, 1));
}
.bg-error\/10 {
  background-color: var(--fallback-er,oklch(var(--er)/0.1));
}
<<<<<<< HEAD
.bg-gray-200 {
  --tw-bg-opacity: 1;
  background-color: rgb(229 231 235 / var(--tw-bg-opacity, 1));
}
=======
>>>>>>> 45716364
.bg-gray-400 {
  --tw-bg-opacity: 1;
  background-color: rgb(156 163 175 / var(--tw-bg-opacity, 1));
}
.bg-green-500 {
  --tw-bg-opacity: 1;
  background-color: rgb(34 197 94 / var(--tw-bg-opacity, 1));
}
.bg-info\/10 {
  background-color: var(--fallback-in,oklch(var(--in)/0.1));
}
.bg-neutral {
  --tw-bg-opacity: 1;
  background-color: var(--fallback-n,oklch(var(--n)/var(--tw-bg-opacity, 1)));
}
.bg-primary {
  --tw-bg-opacity: 1;
  background-color: var(--fallback-p,oklch(var(--p)/var(--tw-bg-opacity, 1)));
}
.bg-primary\/10 {
  background-color: var(--fallback-p,oklch(var(--p)/0.1));
}
.bg-red-500 {
  --tw-bg-opacity: 1;
  background-color: rgb(239 68 68 / var(--tw-bg-opacity, 1));
}
<<<<<<< HEAD
.bg-secondary {
  --tw-bg-opacity: 1;
  background-color: var(--fallback-s,oklch(var(--s)/var(--tw-bg-opacity, 1)));
}
=======
>>>>>>> 45716364
.bg-secondary\/10 {
  background-color: var(--fallback-s,oklch(var(--s)/0.1));
}
.bg-success {
  --tw-bg-opacity: 1;
  background-color: var(--fallback-su,oklch(var(--su)/var(--tw-bg-opacity, 1)));
}
.bg-success\/10 {
  background-color: var(--fallback-su,oklch(var(--su)/0.1));
}
.bg-warning\/10 {
  background-color: var(--fallback-wa,oklch(var(--wa)/0.1));
}
.bg-white {
  --tw-bg-opacity: 1;
  background-color: rgb(255 255 255 / var(--tw-bg-opacity, 1));
}
.bg-yellow-500 {
  --tw-bg-opacity: 1;
  background-color: rgb(234 179 8 / var(--tw-bg-opacity, 1));
}
.bg-opacity-90 {
  --tw-bg-opacity: 0.9;
}
.fill-current {
  fill: currentColor;
}
.stroke-current {
  stroke: currentColor;
}
.stroke-info {
  stroke: var(--fallback-in,oklch(var(--in)/1));
}
.stroke-primary {
  stroke: var(--fallback-p,oklch(var(--p)/1));
}
.p-0 {
  padding: 0px;
}
.p-2 {
  padding: 0.5rem;
}
.p-3 {
  padding: 0.75rem;
}
.p-4 {
  padding: 1rem;
}
.p-6 {
  padding: 1.5rem;
}
.p-8 {
  padding: 2rem;
}
.px-1 {
  padding-left: 0.25rem;
  padding-right: 0.25rem;
}
.px-2 {
  padding-left: 0.5rem;
  padding-right: 0.5rem;
}
.px-3 {
  padding-left: 0.75rem;
  padding-right: 0.75rem;
}
.px-4 {
  padding-left: 1rem;
  padding-right: 1rem;
}
.py-1 {
  padding-top: 0.25rem;
  padding-bottom: 0.25rem;
}
.py-12 {
  padding-top: 3rem;
  padding-bottom: 3rem;
}
.py-2 {
  padding-top: 0.5rem;
  padding-bottom: 0.5rem;
}
.py-3 {
  padding-top: 0.75rem;
  padding-bottom: 0.75rem;
}
.py-4 {
  padding-top: 1rem;
  padding-bottom: 1rem;
}
.py-6 {
  padding-top: 1.5rem;
  padding-bottom: 1.5rem;
}
.py-8 {
  padding-top: 2rem;
  padding-bottom: 2rem;
}
.pl-10 {
  padding-left: 2.5rem;
}
.pl-3 {
  padding-left: 0.75rem;
}
.pr-10 {
  padding-right: 2.5rem;
}
.pr-12 {
  padding-right: 3rem;
}
.text-left {
  text-align: left;
}
.text-center {
  text-align: center;
}
.font-mono {
  font-family: ui-monospace, SFMono-Regular, Menlo, Monaco, Consolas, "Liberation Mono", "Courier New", monospace;
}
.text-2xl {
  font-size: 1.5rem;
  line-height: 2rem;
}
.text-3xl {
  font-size: 1.875rem;
  line-height: 2.25rem;
}
.text-4xl {
  font-size: 2.25rem;
  line-height: 2.5rem;
}
.text-5xl {
  font-size: 3rem;
  line-height: 1;
}
.text-base {
  font-size: 1rem;
  line-height: 1.5rem;
}
.text-lg {
  font-size: 1.125rem;
  line-height: 1.75rem;
}
.text-sm {
  font-size: 0.875rem;
  line-height: 1.25rem;
}
.text-xl {
  font-size: 1.25rem;
  line-height: 1.75rem;
}
.text-xs {
  font-size: 0.75rem;
  line-height: 1rem;
}
.font-bold {
  font-weight: 700;
}
.font-medium {
  font-weight: 500;
}
.font-semibold {
  font-weight: 600;
}
.uppercase {
  text-transform: uppercase;
}
.lowercase {
  text-transform: lowercase;
}
.capitalize {
  text-transform: capitalize;
}
.normal-case {
  text-transform: none;
}
.tracking-\[1em\] {
  letter-spacing: 1em;
}
.tracking-wide {
  letter-spacing: 0.025em;
}
.text-accent {
  --tw-text-opacity: 1;
  color: var(--fallback-a,oklch(var(--a)/var(--tw-text-opacity, 1)));
}
.text-accent-content {
  --tw-text-opacity: 1;
  color: var(--fallback-ac,oklch(var(--ac)/var(--tw-text-opacity, 1)));
}
.text-base-content {
  --tw-text-opacity: 1;
  color: var(--fallback-bc,oklch(var(--bc)/var(--tw-text-opacity, 1)));
}
.text-base-content\/40 {
  color: var(--fallback-bc,oklch(var(--bc)/0.4));
}
.text-base-content\/50 {
  color: var(--fallback-bc,oklch(var(--bc)/0.5));
}
.text-base-content\/60 {
  color: var(--fallback-bc,oklch(var(--bc)/0.6));
}
.text-base-content\/70 {
  color: var(--fallback-bc,oklch(var(--bc)/0.7));
}
.text-base-content\/80 {
  color: var(--fallback-bc,oklch(var(--bc)/0.8));
}
.text-blue-500 {
  --tw-text-opacity: 1;
  color: rgb(59 130 246 / var(--tw-text-opacity, 1));
}
.text-error {
  --tw-text-opacity: 1;
  color: var(--fallback-er,oklch(var(--er)/var(--tw-text-opacity, 1)));
}
<<<<<<< HEAD
.text-gray-500 {
  --tw-text-opacity: 1;
  color: rgb(107 114 128 / var(--tw-text-opacity, 1));
}
=======
>>>>>>> 45716364
.text-gray-600 {
  --tw-text-opacity: 1;
  color: rgb(75 85 99 / var(--tw-text-opacity, 1));
}
<<<<<<< HEAD
.text-green-500 {
  --tw-text-opacity: 1;
  color: rgb(34 197 94 / var(--tw-text-opacity, 1));
}
=======
>>>>>>> 45716364
.text-green-600 {
  --tw-text-opacity: 1;
  color: rgb(22 163 74 / var(--tw-text-opacity, 1));
}
.text-info {
  --tw-text-opacity: 1;
  color: var(--fallback-in,oklch(var(--in)/var(--tw-text-opacity, 1)));
}
.text-neutral {
  --tw-text-opacity: 1;
  color: var(--fallback-n,oklch(var(--n)/var(--tw-text-opacity, 1)));
}
.text-neutral-content {
  --tw-text-opacity: 1;
  color: var(--fallback-nc,oklch(var(--nc)/var(--tw-text-opacity, 1)));
}
.text-primary {
  --tw-text-opacity: 1;
  color: var(--fallback-p,oklch(var(--p)/var(--tw-text-opacity, 1)));
}
.text-primary-content {
  --tw-text-opacity: 1;
  color: var(--fallback-pc,oklch(var(--pc)/var(--tw-text-opacity, 1)));
}
.text-red-500 {
  --tw-text-opacity: 1;
  color: rgb(239 68 68 / var(--tw-text-opacity, 1));
}
.text-red-600 {
  --tw-text-opacity: 1;
  color: rgb(220 38 38 / var(--tw-text-opacity, 1));
}
.text-secondary {
  --tw-text-opacity: 1;
  color: var(--fallback-s,oklch(var(--s)/var(--tw-text-opacity, 1)));
}
.text-secondary-content {
  --tw-text-opacity: 1;
  color: var(--fallback-sc,oklch(var(--sc)/var(--tw-text-opacity, 1)));
}
.text-success {
  --tw-text-opacity: 1;
  color: var(--fallback-su,oklch(var(--su)/var(--tw-text-opacity, 1)));
}
.text-success-content {
  --tw-text-opacity: 1;
  color: var(--fallback-suc,oklch(var(--suc)/var(--tw-text-opacity, 1)));
}
.text-warning {
  --tw-text-opacity: 1;
  color: var(--fallback-wa,oklch(var(--wa)/var(--tw-text-opacity, 1)));
}
<<<<<<< HEAD
.text-yellow-500 {
  --tw-text-opacity: 1;
  color: rgb(234 179 8 / var(--tw-text-opacity, 1));
}
=======
>>>>>>> 45716364
.text-yellow-600 {
  --tw-text-opacity: 1;
  color: rgb(202 138 4 / var(--tw-text-opacity, 1));
}
.opacity-50 {
  opacity: 0.5;
}
.opacity-70 {
  opacity: 0.7;
}
.opacity-75 {
  opacity: 0.75;
}
.opacity-80 {
  opacity: 0.8;
}
.shadow {
  --tw-shadow: 0 1px 3px 0 rgb(0 0 0 / 0.1), 0 1px 2px -1px rgb(0 0 0 / 0.1);
  --tw-shadow-colored: 0 1px 3px 0 var(--tw-shadow-color), 0 1px 2px -1px var(--tw-shadow-color);
  box-shadow: var(--tw-ring-offset-shadow, 0 0 #0000), var(--tw-ring-shadow, 0 0 #0000), var(--tw-shadow);
}
.shadow-2xl {
  --tw-shadow: 0 25px 50px -12px rgb(0 0 0 / 0.25);
  --tw-shadow-colored: 0 25px 50px -12px var(--tw-shadow-color);
  box-shadow: var(--tw-ring-offset-shadow, 0 0 #0000), var(--tw-ring-shadow, 0 0 #0000), var(--tw-shadow);
}
.shadow-lg {
  --tw-shadow: 0 10px 15px -3px rgb(0 0 0 / 0.1), 0 4px 6px -4px rgb(0 0 0 / 0.1);
  --tw-shadow-colored: 0 10px 15px -3px var(--tw-shadow-color), 0 4px 6px -4px var(--tw-shadow-color);
  box-shadow: var(--tw-ring-offset-shadow, 0 0 #0000), var(--tw-ring-shadow, 0 0 #0000), var(--tw-shadow);
}
.shadow-md {
  --tw-shadow: 0 4px 6px -1px rgb(0 0 0 / 0.1), 0 2px 4px -2px rgb(0 0 0 / 0.1);
  --tw-shadow-colored: 0 4px 6px -1px var(--tw-shadow-color), 0 2px 4px -2px var(--tw-shadow-color);
  box-shadow: var(--tw-ring-offset-shadow, 0 0 #0000), var(--tw-ring-shadow, 0 0 #0000), var(--tw-shadow);
}
.shadow-sm {
  --tw-shadow: 0 1px 2px 0 rgb(0 0 0 / 0.05);
  --tw-shadow-colored: 0 1px 2px 0 var(--tw-shadow-color);
  box-shadow: var(--tw-ring-offset-shadow, 0 0 #0000), var(--tw-ring-shadow, 0 0 #0000), var(--tw-shadow);
}
.shadow-xl {
  --tw-shadow: 0 20px 25px -5px rgb(0 0 0 / 0.1), 0 8px 10px -6px rgb(0 0 0 / 0.1);
  --tw-shadow-colored: 0 20px 25px -5px var(--tw-shadow-color), 0 8px 10px -6px var(--tw-shadow-color);
  box-shadow: var(--tw-ring-offset-shadow, 0 0 #0000), var(--tw-ring-shadow, 0 0 #0000), var(--tw-shadow);
}
.filter {
  filter: var(--tw-blur) var(--tw-brightness) var(--tw-contrast) var(--tw-grayscale) var(--tw-hue-rotate) var(--tw-invert) var(--tw-saturate) var(--tw-sepia) var(--tw-drop-shadow);
}
.backdrop-blur {
  --tw-backdrop-blur: blur(8px);
  -webkit-backdrop-filter: var(--tw-backdrop-blur) var(--tw-backdrop-brightness) var(--tw-backdrop-contrast) var(--tw-backdrop-grayscale) var(--tw-backdrop-hue-rotate) var(--tw-backdrop-invert) var(--tw-backdrop-opacity) var(--tw-backdrop-saturate) var(--tw-backdrop-sepia);
  backdrop-filter: var(--tw-backdrop-blur) var(--tw-backdrop-brightness) var(--tw-backdrop-contrast) var(--tw-backdrop-grayscale) var(--tw-backdrop-hue-rotate) var(--tw-backdrop-invert) var(--tw-backdrop-opacity) var(--tw-backdrop-saturate) var(--tw-backdrop-sepia);
}
.transition {
  transition-property: color, background-color, border-color, text-decoration-color, fill, stroke, opacity, box-shadow, transform, filter, -webkit-backdrop-filter;
  transition-property: color, background-color, border-color, text-decoration-color, fill, stroke, opacity, box-shadow, transform, filter, backdrop-filter;
  transition-property: color, background-color, border-color, text-decoration-color, fill, stroke, opacity, box-shadow, transform, filter, backdrop-filter, -webkit-backdrop-filter;
  transition-timing-function: cubic-bezier(0.4, 0, 0.2, 1);
  transition-duration: 150ms;
}
.transition-all {
  transition-property: all;
  transition-timing-function: cubic-bezier(0.4, 0, 0.2, 1);
  transition-duration: 150ms;
}
.transition-colors {
  transition-property: color, background-color, border-color, text-decoration-color, fill, stroke;
  transition-timing-function: cubic-bezier(0.4, 0, 0.2, 1);
  transition-duration: 150ms;
}
.duration-100 {
  transition-duration: 100ms;
}
.duration-300 {
  transition-duration: 300ms;
}
.ease-in-out {
  transition-timing-function: cubic-bezier(0.4, 0, 0.2, 1);
}
@media (max-width: 640px) {
        .container {
    padding-left: 0.5rem;
    padding-right: 0.5rem;
  }

        #toast-container {
    left: 1rem;
    right: 1rem;
    max-width: none;
  }

        .card-body {
    padding: 1rem;
  }

        #mode-badge {
    min-height: 1.5rem;
    padding-top: 0.375rem;
    padding-bottom: 0.375rem;
    padding-left: 0.5rem;
    padding-right: 0.5rem;
    font-size: 0.75rem;
    line-height: 1rem;
    line-height: 1;
  }

        .navbar-end {
    gap: 0.5rem;
  }

        .mode-controller-container {
    gap: 0.25rem;
  }

        .navbar-end .btn-circle {
    height: 2.5rem;
    min-height: 2.5rem;
    width: 2.5rem;
  }

        .navbar-end .btn-circle svg {
    height: 1.25rem;
    width: 1.25rem;
  }
    }
@media (min-width: 641px) and (max-width: 1024px) {
        #mode-badge {
    padding-top: 0.375rem;
    padding-bottom: 0.375rem;
    padding-left: 0.5rem;
    padding-right: 0.5rem;
    font-size: 0.8125rem;
  }

        .navbar-end {
    gap: 0.75rem;
  }

        .navbar-end .btn-circle {
    height: 2.75rem;
    min-height: 2.75rem;
    width: 2.75rem;
  }
    }

/* Custom base styles */

/* Custom components */

/* Exchange badge colors */
.badge-nse {
    background-color: #4CAF50 !important;
    color: white !important;
}

.badge-bse {
    background-color: #2196F3 !important;
    color: white !important;
}

.badge-nfo {
    background-color: #9C27B0 !important;
    color: white !important;
}

.badge-mcx {
    background-color: #FF9800 !important;
    color: white !important;
}

.badge-cds {
    background-color: #E91E63 !important;
    color: white !important;
}

.badge-bfo {
    background-color: #673AB7 !important;
    color: white !important;
}

/* Responsive adjustments */

/* Animation keyframes */
@keyframes slideIn {
    from {
        transform: translateX(100%);
        opacity: 0;
    }
    to {
        transform: translateX(0);
        opacity: 1;
    }
}

@keyframes slideOut {
    from {
        transform: translateX(0);
        opacity: 1;
    }
    to {
        transform: translateX(100%);
        opacity: 0;
    }
}

@media (min-width: 640px) {
  .sm\:modal-middle {
    place-items: center;
  }
  .sm\:modal-middle :where(.modal-box) {
    width: 91.666667%;
    max-width: 32rem;
    --tw-translate-y: 0px;
    --tw-scale-x: .9;
    --tw-scale-y: .9;
    transform: translate(var(--tw-translate-x), var(--tw-translate-y)) rotate(var(--tw-rotate)) skewX(var(--tw-skew-x)) skewY(var(--tw-skew-y)) scaleX(var(--tw-scale-x)) scaleY(var(--tw-scale-y));
    border-top-left-radius: var(--rounded-box, 1rem);
    border-top-right-radius: var(--rounded-box, 1rem);
    border-bottom-right-radius: var(--rounded-box, 1rem);
    border-bottom-left-radius: var(--rounded-box, 1rem);
  }
}

@media (prefers-color-scheme: dark) {
  .dark\:badge-primary {
    --tw-border-opacity: 1;
    border-color: var(--fallback-p,oklch(var(--p)/var(--tw-border-opacity)));
    --tw-bg-opacity: 1;
    background-color: var(--fallback-p,oklch(var(--p)/var(--tw-bg-opacity)));
    --tw-text-opacity: 1;
    color: var(--fallback-pc,oklch(var(--pc)/var(--tw-text-opacity)));
  }
  .dark\:badge-primary.badge-outline {
    --tw-text-opacity: 1;
    color: var(--fallback-p,oklch(var(--p)/var(--tw-text-opacity)));
  }
}

.hover\:-translate-y-1:hover {
  --tw-translate-y: -0.25rem;
  transform: translate(var(--tw-translate-x), var(--tw-translate-y)) rotate(var(--tw-rotate)) skewX(var(--tw-skew-x)) skewY(var(--tw-skew-y)) scaleX(var(--tw-scale-x)) scaleY(var(--tw-scale-y));
}

.hover\:bg-base-200:hover {
  --tw-bg-opacity: 1;
  background-color: var(--fallback-b2,oklch(var(--b2)/var(--tw-bg-opacity, 1)));
}

.hover\:bg-base-300:hover {
  --tw-bg-opacity: 1;
  background-color: var(--fallback-b3,oklch(var(--b3)/var(--tw-bg-opacity, 1)));
}

.hover\:shadow-lg:hover {
  --tw-shadow: 0 10px 15px -3px rgb(0 0 0 / 0.1), 0 4px 6px -4px rgb(0 0 0 / 0.1);
  --tw-shadow-colored: 0 10px 15px -3px var(--tw-shadow-color), 0 4px 6px -4px var(--tw-shadow-color);
  box-shadow: var(--tw-ring-offset-shadow, 0 0 #0000), var(--tw-ring-shadow, 0 0 #0000), var(--tw-shadow);
}

.hover\:shadow-xl:hover {
  --tw-shadow: 0 20px 25px -5px rgb(0 0 0 / 0.1), 0 8px 10px -6px rgb(0 0 0 / 0.1);
  --tw-shadow-colored: 0 20px 25px -5px var(--tw-shadow-color), 0 8px 10px -6px var(--tw-shadow-color);
  box-shadow: var(--tw-ring-offset-shadow, 0 0 #0000), var(--tw-ring-shadow, 0 0 #0000), var(--tw-shadow);
}

@media (min-width: 640px) {
  .sm\:inline {
    display: inline;
  }
  .sm\:grid-cols-2 {
    grid-template-columns: repeat(2, minmax(0, 1fr));
  }
  .sm\:grid-cols-3 {
    grid-template-columns: repeat(3, minmax(0, 1fr));
  }
  .sm\:flex-row {
    flex-direction: row;
  }
}

@media (min-width: 768px) {
  .md\:flex {
    display: flex;
  }
  .md\:grid-cols-2 {
    grid-template-columns: repeat(2, minmax(0, 1fr));
  }
  .md\:grid-cols-3 {
    grid-template-columns: repeat(3, minmax(0, 1fr));
  }
  .md\:grid-cols-4 {
    grid-template-columns: repeat(4, minmax(0, 1fr));
  }
  .md\:flex-row {
    flex-direction: row;
  }
  .md\:items-center {
    align-items: center;
  }
  .md\:gap-4 {
    gap: 1rem;
  }
}

@media (min-width: 1024px) {
  .lg\:order-1 {
    order: 1;
  }
  .lg\:order-2 {
    order: 2;
  }
  .lg\:flex {
    display: flex;
  }
  .lg\:hidden {
    display: none;
  }
  .lg\:grid-cols-2 {
    grid-template-columns: repeat(2, minmax(0, 1fr));
  }
  .lg\:grid-cols-3 {
    grid-template-columns: repeat(3, minmax(0, 1fr));
  }
  .lg\:grid-cols-4 {
    grid-template-columns: repeat(4, minmax(0, 1fr));
  }
  .lg\:grid-cols-5 {
    grid-template-columns: repeat(5, minmax(0, 1fr));
  }
  .lg\:grid-cols-6 {
    grid-template-columns: repeat(6, minmax(0, 1fr));
  }
  .lg\:flex-row {
    flex-direction: row;
  }
  .lg\:justify-start {
    justify-content: flex-start;
  }
  .lg\:gap-16 {
    gap: 4rem;
  }
  .lg\:text-left {
    text-align: left;
  }
  .lg\:text-5xl {
    font-size: 3rem;
    line-height: 1;
  }
  .lg\:text-xl {
    font-size: 1.25rem;
    line-height: 1.75rem;
  }
}

@media (prefers-color-scheme: dark) {
  .dark\:bg-primary {
    --tw-bg-opacity: 1;
    background-color: var(--fallback-p,oklch(var(--p)/var(--tw-bg-opacity, 1)));
  }
  .dark\:text-primary-content {
    --tw-text-opacity: 1;
    color: var(--fallback-pc,oklch(var(--pc)/var(--tw-text-opacity, 1)));
  }
}<|MERGE_RESOLUTION|>--- conflicted
+++ resolved
@@ -4791,12 +4791,18 @@
 .h-2 {
   height: 0.5rem;
 }
+.h-2 {
+  height: 0.5rem;
+}
 .h-20 {
   height: 5rem;
 }
 .h-3 {
   height: 0.75rem;
 }
+.h-3 {
+  height: 0.75rem;
+}
 .h-4 {
   height: 1rem;
 }
@@ -4848,16 +4854,14 @@
 .w-12 {
   width: 3rem;
 }
-<<<<<<< HEAD
 .w-16 {
   width: 4rem;
-=======
-.w-2 {
-  width: 0.5rem;
->>>>>>> 45716364
 }
 .w-20 {
   width: 5rem;
+}
+.w-3 {
+  width: 0.75rem;
 }
 .w-3 {
   width: 0.75rem;
@@ -4957,6 +4961,22 @@
 }
 .transform {
   transform: translate(var(--tw-translate-x), var(--tw-translate-y)) rotate(var(--tw-rotate)) skewX(var(--tw-skew-x)) skewY(var(--tw-skew-y)) scaleX(var(--tw-scale-x)) scaleY(var(--tw-scale-y));
+}
+@keyframes pulse {
+  50% {
+    opacity: .5;
+  }
+}
+.animate-pulse {
+  animation: pulse 2s cubic-bezier(0.4, 0, 0.6, 1) infinite;
+}
+@keyframes spin {
+  to {
+    transform: rotate(360deg);
+  }
+}
+.animate-spin {
+  animation: spin 1s linear infinite;
 }
 @keyframes pulse {
   50% {
@@ -5170,13 +5190,10 @@
 .bg-error\/10 {
   background-color: var(--fallback-er,oklch(var(--er)/0.1));
 }
-<<<<<<< HEAD
 .bg-gray-200 {
   --tw-bg-opacity: 1;
   background-color: rgb(229 231 235 / var(--tw-bg-opacity, 1));
 }
-=======
->>>>>>> 45716364
 .bg-gray-400 {
   --tw-bg-opacity: 1;
   background-color: rgb(156 163 175 / var(--tw-bg-opacity, 1));
@@ -5203,13 +5220,10 @@
   --tw-bg-opacity: 1;
   background-color: rgb(239 68 68 / var(--tw-bg-opacity, 1));
 }
-<<<<<<< HEAD
 .bg-secondary {
   --tw-bg-opacity: 1;
   background-color: var(--fallback-s,oklch(var(--s)/var(--tw-bg-opacity, 1)));
 }
-=======
->>>>>>> 45716364
 .bg-secondary\/10 {
   background-color: var(--fallback-s,oklch(var(--s)/0.1));
 }
@@ -5226,6 +5240,10 @@
 .bg-white {
   --tw-bg-opacity: 1;
   background-color: rgb(255 255 255 / var(--tw-bg-opacity, 1));
+}
+.bg-yellow-500 {
+  --tw-bg-opacity: 1;
+  background-color: rgb(234 179 8 / var(--tw-bg-opacity, 1));
 }
 .bg-yellow-500 {
   --tw-bg-opacity: 1;
@@ -5427,24 +5445,18 @@
   --tw-text-opacity: 1;
   color: var(--fallback-er,oklch(var(--er)/var(--tw-text-opacity, 1)));
 }
-<<<<<<< HEAD
 .text-gray-500 {
   --tw-text-opacity: 1;
   color: rgb(107 114 128 / var(--tw-text-opacity, 1));
 }
-=======
->>>>>>> 45716364
 .text-gray-600 {
   --tw-text-opacity: 1;
   color: rgb(75 85 99 / var(--tw-text-opacity, 1));
 }
-<<<<<<< HEAD
 .text-green-500 {
   --tw-text-opacity: 1;
   color: rgb(34 197 94 / var(--tw-text-opacity, 1));
 }
-=======
->>>>>>> 45716364
 .text-green-600 {
   --tw-text-opacity: 1;
   color: rgb(22 163 74 / var(--tw-text-opacity, 1));
@@ -5497,13 +5509,10 @@
   --tw-text-opacity: 1;
   color: var(--fallback-wa,oklch(var(--wa)/var(--tw-text-opacity, 1)));
 }
-<<<<<<< HEAD
 .text-yellow-500 {
   --tw-text-opacity: 1;
   color: rgb(234 179 8 / var(--tw-text-opacity, 1));
 }
-=======
->>>>>>> 45716364
 .text-yellow-600 {
   --tw-text-opacity: 1;
   color: rgb(202 138 4 / var(--tw-text-opacity, 1));
@@ -5868,4 +5877,4 @@
     --tw-text-opacity: 1;
     color: var(--fallback-pc,oklch(var(--pc)/var(--tw-text-opacity, 1)));
   }
-}+}
